lockfileVersion: '9.0'

settings:
  autoInstallPeers: true
  excludeLinksFromLockfile: false

importers:

  .:
    dependencies:
      '@biomejs/cli-darwin-arm64':
        specifier: ^2.3.5
        version: 2.3.5
      '@biomejs/monorepo':
        specifier: github:biomejs/biome
<<<<<<< HEAD
        version: https://codeload.github.com/biomejs/biome/tar.gz/1fdcaf0336a92cde9becbf8cba502ac0091b2b1d
=======
        version: https://codeload.github.com/biomejs/biome/tar.gz/1a2d1af3604f36703da298017fd3cacf14e118a5
>>>>>>> 6955c6e3
      '@modelcontextprotocol/sdk':
        specifier: 1.22.0
        version: 1.22.0
      '@mozilla/readability':
        specifier: 0.6.0
        version: 0.6.0
      '@types/axios':
        specifier: 0.14.4
        version: 0.14.4
      '@types/jsdom':
        specifier: 27.0.0
        version: 27.0.0
      '@types/mozilla__readability':
        specifier: 0.4.2
        version: 0.4.2
      axios:
        specifier: 1.13.2
        version: 1.13.2
      better-sqlite3:
        specifier: 12.4.1
        version: 12.4.1
      jsdom:
        specifier: 27.2.0
        version: 27.2.0
      minimist:
        specifier: 1.2.8
        version: 1.2.8
      puppeteer:
        specifier: 24.30.0
        version: 24.30.0(typescript@5.9.3)
      zod:
        specifier: 4.1.12
        version: 4.1.12
    devDependencies:
      '@biomejs/biome':
        specifier: 2.3.4
        version: 2.3.4
      '@nx/vite':
        specifier: 22.0.3
        version: 22.0.3(@babel/traverse@7.28.5)(nx@22.0.3)(typescript@5.9.3)(vite@7.2.2(@types/node@24.10.0)(jiti@2.6.1)(yaml@2.8.1))(vitest@4.0.8)
      '@nx/web':
        specifier: 22.0.3
        version: 22.0.3(@babel/traverse@7.28.5)(nx@22.0.3)
      '@types/better-sqlite3':
        specifier: 7.6.13
        version: 7.6.13
      '@types/minimist':
        specifier: 1.2.5
        version: 1.2.5
      '@types/node':
        specifier: 24.10.0
        version: 24.10.0
      '@vitest/coverage-v8':
        specifier: 4.0.8
        version: 4.0.8(vitest@4.0.8)
      '@vitest/ui':
        specifier: 4.0.8
        version: 4.0.8(vitest@4.0.8)
      jiti:
        specifier: 2.6.1
        version: 2.6.1
      typescript:
        specifier: 5.9.3
        version: 5.9.3
      vite:
        specifier: 7.2.2
        version: 7.2.2(@types/node@24.10.0)(jiti@2.6.1)(yaml@2.8.1)
      vitest:
<<<<<<< HEAD
        specifier: 4.0.4
        version: 4.0.4(@types/node@24.9.2)(@vitest/ui@4.0.4)(jiti@2.6.1)(jsdom@27.2.0)(yaml@2.8.1)
=======
        specifier: 4.0.8
        version: 4.0.8(@types/node@24.10.0)(@vitest/ui@4.0.8)(jiti@2.6.1)(jsdom@27.0.1(postcss@8.5.6))(yaml@2.8.1)
>>>>>>> 6955c6e3

packages:

  '@acemir/cssom@0.9.23':
    resolution: {integrity: sha512-2kJ1HxBKzPLbmhZpxBiTZggjtgCwKg1ma5RHShxvd6zgqhDEdEkzpiwe7jLkI2p2BrZvFCXIihdoMkl1H39VnA==}

  '@asamuzakjp/css-color@4.0.5':
    resolution: {integrity: sha512-lMrXidNhPGsDjytDy11Vwlb6OIGrT3CmLg3VWNFyWkLWtijKl7xjvForlh8vuj0SHGjgl4qZEQzUmYTeQA2JFQ==}

  '@asamuzakjp/dom-selector@6.7.4':
    resolution: {integrity: sha512-buQDjkm+wDPXd6c13534URWZqbz0RP5PAhXZ+LIoa5LgwInT9HVJvGIJivg75vi8I13CxDGdTnz+aY5YUJlIAA==}

  '@asamuzakjp/nwsapi@2.3.9':
    resolution: {integrity: sha512-n8GuYSrI9bF7FFZ/SjhwevlHc8xaVlb/7HmHelnc/PZXBD2ZR49NnN9sMMuDdEGPeeRQ5d0hqlSlEpgCX3Wl0Q==}

  '@babel/code-frame@7.27.1':
    resolution: {integrity: sha512-cjQ7ZlQ0Mv3b47hABuTevyTuYN4i+loJKGeV9flcCgIK37cCXRh+L1bd3iBHlynerhQ7BhCkn2BPbQUL+rGqFg==}
    engines: {node: '>=6.9.0'}

  '@babel/compat-data@7.28.5':
    resolution: {integrity: sha512-6uFXyCayocRbqhZOB+6XcuZbkMNimwfVGFji8CTZnCzOHVGvDqzvitu1re2AU5LROliz7eQPhB8CpAMvnx9EjA==}
    engines: {node: '>=6.9.0'}

  '@babel/core@7.28.5':
    resolution: {integrity: sha512-e7jT4DxYvIDLk1ZHmU/m/mB19rex9sv0c2ftBtjSBv+kVM/902eh0fINUzD7UwLLNR+jU585GxUJ8/EBfAM5fw==}
    engines: {node: '>=6.9.0'}

  '@babel/generator@7.28.5':
    resolution: {integrity: sha512-3EwLFhZ38J4VyIP6WNtt2kUdW9dokXA9Cr4IVIFHuCpZ3H8/YFOl5JjZHisrn1fATPBmKKqXzDFvh9fUwHz6CQ==}
    engines: {node: '>=6.9.0'}

  '@babel/helper-annotate-as-pure@7.27.3':
    resolution: {integrity: sha512-fXSwMQqitTGeHLBC08Eq5yXz2m37E4pJX1qAU1+2cNedz/ifv/bVXft90VeSav5nFO61EcNgwr0aJxbyPaWBPg==}
    engines: {node: '>=6.9.0'}

  '@babel/helper-compilation-targets@7.27.2':
    resolution: {integrity: sha512-2+1thGUUWWjLTYTHZWK1n8Yga0ijBz1XAhUXcKy81rd5g6yh7hGqMp45v7cadSbEHc9G3OTv45SyneRN3ps4DQ==}
    engines: {node: '>=6.9.0'}

  '@babel/helper-create-class-features-plugin@7.28.5':
    resolution: {integrity: sha512-q3WC4JfdODypvxArsJQROfupPBq9+lMwjKq7C33GhbFYJsufD0yd/ziwD+hJucLeWsnFPWZjsU2DNFqBPE7jwQ==}
    engines: {node: '>=6.9.0'}
    peerDependencies:
      '@babel/core': ^7.0.0

  '@babel/helper-create-regexp-features-plugin@7.28.5':
    resolution: {integrity: sha512-N1EhvLtHzOvj7QQOUCCS3NrPJP8c5W6ZXCHDn7Yialuy1iu4r5EmIYkXlKNqT99Ciw+W0mDqWoR6HWMZlFP3hw==}
    engines: {node: '>=6.9.0'}
    peerDependencies:
      '@babel/core': ^7.0.0

  '@babel/helper-define-polyfill-provider@0.6.5':
    resolution: {integrity: sha512-uJnGFcPsWQK8fvjgGP5LZUZZsYGIoPeRjSF5PGwrelYgq7Q15/Ft9NGFp1zglwgIv//W0uG4BevRuSJRyylZPg==}
    peerDependencies:
      '@babel/core': ^7.4.0 || ^8.0.0-0 <8.0.0

  '@babel/helper-globals@7.28.0':
    resolution: {integrity: sha512-+W6cISkXFa1jXsDEdYA8HeevQT/FULhxzR99pxphltZcVaugps53THCeiWA8SguxxpSp3gKPiuYfSWopkLQ4hw==}
    engines: {node: '>=6.9.0'}

  '@babel/helper-member-expression-to-functions@7.28.5':
    resolution: {integrity: sha512-cwM7SBRZcPCLgl8a7cY0soT1SptSzAlMH39vwiRpOQkJlh53r5hdHwLSCZpQdVLT39sZt+CRpNwYG4Y2v77atg==}
    engines: {node: '>=6.9.0'}

  '@babel/helper-module-imports@7.27.1':
    resolution: {integrity: sha512-0gSFWUPNXNopqtIPQvlD5WgXYI5GY2kP2cCvoT8kczjbfcfuIljTbcWrulD1CIPIX2gt1wghbDy08yE1p+/r3w==}
    engines: {node: '>=6.9.0'}

  '@babel/helper-module-transforms@7.28.3':
    resolution: {integrity: sha512-gytXUbs8k2sXS9PnQptz5o0QnpLL51SwASIORY6XaBKF88nsOT0Zw9szLqlSGQDP/4TljBAD5y98p2U1fqkdsw==}
    engines: {node: '>=6.9.0'}
    peerDependencies:
      '@babel/core': ^7.0.0

  '@babel/helper-optimise-call-expression@7.27.1':
    resolution: {integrity: sha512-URMGH08NzYFhubNSGJrpUEphGKQwMQYBySzat5cAByY1/YgIRkULnIy3tAMeszlL/so2HbeilYloUmSpd7GdVw==}
    engines: {node: '>=6.9.0'}

  '@babel/helper-plugin-utils@7.27.1':
    resolution: {integrity: sha512-1gn1Up5YXka3YYAHGKpbideQ5Yjf1tDa9qYcgysz+cNCXukyLl6DjPXhD3VRwSb8c0J9tA4b2+rHEZtc6R0tlw==}
    engines: {node: '>=6.9.0'}

  '@babel/helper-remap-async-to-generator@7.27.1':
    resolution: {integrity: sha512-7fiA521aVw8lSPeI4ZOD3vRFkoqkJcS+z4hFo82bFSH/2tNd6eJ5qCVMS5OzDmZh/kaHQeBaeyxK6wljcPtveA==}
    engines: {node: '>=6.9.0'}
    peerDependencies:
      '@babel/core': ^7.0.0

  '@babel/helper-replace-supers@7.27.1':
    resolution: {integrity: sha512-7EHz6qDZc8RYS5ElPoShMheWvEgERonFCs7IAonWLLUTXW59DP14bCZt89/GKyreYn8g3S83m21FelHKbeDCKA==}
    engines: {node: '>=6.9.0'}
    peerDependencies:
      '@babel/core': ^7.0.0

  '@babel/helper-skip-transparent-expression-wrappers@7.27.1':
    resolution: {integrity: sha512-Tub4ZKEXqbPjXgWLl2+3JpQAYBJ8+ikpQ2Ocj/q/r0LwE3UhENh7EUabyHjz2kCEsrRY83ew2DQdHluuiDQFzg==}
    engines: {node: '>=6.9.0'}

  '@babel/helper-string-parser@7.27.1':
    resolution: {integrity: sha512-qMlSxKbpRlAridDExk92nSobyDdpPijUq2DW6oDnUqd0iOGxmQjyqhMIihI9+zv4LPyZdRje2cavWPbCbWm3eA==}
    engines: {node: '>=6.9.0'}

  '@babel/helper-validator-identifier@7.28.5':
    resolution: {integrity: sha512-qSs4ifwzKJSV39ucNjsvc6WVHs6b7S03sOh2OcHF9UHfVPqWWALUsNUVzhSBiItjRZoLHx7nIarVjqKVusUZ1Q==}
    engines: {node: '>=6.9.0'}

  '@babel/helper-validator-option@7.27.1':
    resolution: {integrity: sha512-YvjJow9FxbhFFKDSuFnVCe2WxXk1zWc22fFePVNEaWJEu8IrZVlda6N0uHwzZrUM1il7NC9Mlp4MaJYbYd9JSg==}
    engines: {node: '>=6.9.0'}

  '@babel/helper-wrap-function@7.28.3':
    resolution: {integrity: sha512-zdf983tNfLZFletc0RRXYrHrucBEg95NIFMkn6K9dbeMYnsgHaSBGcQqdsCSStG2PYwRre0Qc2NNSCXbG+xc6g==}
    engines: {node: '>=6.9.0'}

  '@babel/helpers@7.28.4':
    resolution: {integrity: sha512-HFN59MmQXGHVyYadKLVumYsA9dBFun/ldYxipEjzA4196jpLZd8UjEEBLkbEkvfYreDqJhZxYAWFPtrfhNpj4w==}
    engines: {node: '>=6.9.0'}

  '@babel/parser@7.28.5':
    resolution: {integrity: sha512-KKBU1VGYR7ORr3At5HAtUQ+TV3SzRCXmA/8OdDZiLDBIZxVyzXuztPjfLd3BV1PRAQGCMWWSHYhL0F8d5uHBDQ==}
    engines: {node: '>=6.0.0'}
    hasBin: true

  '@babel/plugin-bugfix-firefox-class-in-computed-class-key@7.28.5':
    resolution: {integrity: sha512-87GDMS3tsmMSi/3bWOte1UblL+YUTFMV8SZPZ2eSEL17s74Cw/l63rR6NmGVKMYW2GYi85nE+/d6Hw5N0bEk2Q==}
    engines: {node: '>=6.9.0'}
    peerDependencies:
      '@babel/core': ^7.0.0

  '@babel/plugin-bugfix-safari-class-field-initializer-scope@7.27.1':
    resolution: {integrity: sha512-qNeq3bCKnGgLkEXUuFry6dPlGfCdQNZbn7yUAPCInwAJHMU7THJfrBSozkcWq5sNM6RcF3S8XyQL2A52KNR9IA==}
    engines: {node: '>=6.9.0'}
    peerDependencies:
      '@babel/core': ^7.0.0

  '@babel/plugin-bugfix-safari-id-destructuring-collision-in-function-expression@7.27.1':
    resolution: {integrity: sha512-g4L7OYun04N1WyqMNjldFwlfPCLVkgB54A/YCXICZYBsvJJE3kByKv9c9+R/nAfmIfjl2rKYLNyMHboYbZaWaA==}
    engines: {node: '>=6.9.0'}
    peerDependencies:
      '@babel/core': ^7.0.0

  '@babel/plugin-bugfix-v8-spread-parameters-in-optional-chaining@7.27.1':
    resolution: {integrity: sha512-oO02gcONcD5O1iTLi/6frMJBIwWEHceWGSGqrpCmEL8nogiS6J9PBlE48CaK20/Jx1LuRml9aDftLgdjXT8+Cw==}
    engines: {node: '>=6.9.0'}
    peerDependencies:
      '@babel/core': ^7.13.0

  '@babel/plugin-bugfix-v8-static-class-fields-redefine-readonly@7.28.3':
    resolution: {integrity: sha512-b6YTX108evsvE4YgWyQ921ZAFFQm3Bn+CA3+ZXlNVnPhx+UfsVURoPjfGAPCjBgrqo30yX/C2nZGX96DxvR9Iw==}
    engines: {node: '>=6.9.0'}
    peerDependencies:
      '@babel/core': ^7.0.0

  '@babel/plugin-proposal-decorators@7.28.0':
    resolution: {integrity: sha512-zOiZqvANjWDUaUS9xMxbMcK/Zccztbe/6ikvUXaG9nsPH3w6qh5UaPGAnirI/WhIbZ8m3OHU0ReyPrknG+ZKeg==}
    engines: {node: '>=6.9.0'}
    peerDependencies:
      '@babel/core': ^7.0.0-0

  '@babel/plugin-proposal-private-property-in-object@7.21.0-placeholder-for-preset-env.2':
    resolution: {integrity: sha512-SOSkfJDddaM7mak6cPEpswyTRnuRltl429hMraQEglW+OkovnCzsiszTmsrlY//qLFjCpQDFRvjdm2wA5pPm9w==}
    engines: {node: '>=6.9.0'}
    peerDependencies:
      '@babel/core': ^7.0.0-0

  '@babel/plugin-syntax-decorators@7.27.1':
    resolution: {integrity: sha512-YMq8Z87Lhl8EGkmb0MwYkt36QnxC+fzCgrl66ereamPlYToRpIk5nUjKUY3QKLWq8mwUB1BgbeXcTJhZOCDg5A==}
    engines: {node: '>=6.9.0'}
    peerDependencies:
      '@babel/core': ^7.0.0-0

  '@babel/plugin-syntax-import-assertions@7.27.1':
    resolution: {integrity: sha512-UT/Jrhw57xg4ILHLFnzFpPDlMbcdEicaAtjPQpbj9wa8T4r5KVWCimHcL/460g8Ht0DMxDyjsLgiWSkVjnwPFg==}
    engines: {node: '>=6.9.0'}
    peerDependencies:
      '@babel/core': ^7.0.0-0

  '@babel/plugin-syntax-import-attributes@7.27.1':
    resolution: {integrity: sha512-oFT0FrKHgF53f4vOsZGi2Hh3I35PfSmVs4IBFLFj4dnafP+hIWDLg3VyKmUHfLoLHlyxY4C7DGtmHuJgn+IGww==}
    engines: {node: '>=6.9.0'}
    peerDependencies:
      '@babel/core': ^7.0.0-0

  '@babel/plugin-syntax-jsx@7.27.1':
    resolution: {integrity: sha512-y8YTNIeKoyhGd9O0Jiyzyyqk8gdjnumGTQPsz0xOZOQ2RmkVJeZ1vmmfIvFEKqucBG6axJGBZDE/7iI5suUI/w==}
    engines: {node: '>=6.9.0'}
    peerDependencies:
      '@babel/core': ^7.0.0-0

  '@babel/plugin-syntax-typescript@7.27.1':
    resolution: {integrity: sha512-xfYCBMxveHrRMnAWl1ZlPXOZjzkN82THFvLhQhFXFt81Z5HnN+EtUkZhv/zcKpmT3fzmWZB0ywiBrbC3vogbwQ==}
    engines: {node: '>=6.9.0'}
    peerDependencies:
      '@babel/core': ^7.0.0-0

  '@babel/plugin-syntax-unicode-sets-regex@7.18.6':
    resolution: {integrity: sha512-727YkEAPwSIQTv5im8QHz3upqp92JTWhidIC81Tdx4VJYIte/VndKf1qKrfnnhPLiPghStWfvC/iFaMCQu7Nqg==}
    engines: {node: '>=6.9.0'}
    peerDependencies:
      '@babel/core': ^7.0.0

  '@babel/plugin-transform-arrow-functions@7.27.1':
    resolution: {integrity: sha512-8Z4TGic6xW70FKThA5HYEKKyBpOOsucTOD1DjU3fZxDg+K3zBJcXMFnt/4yQiZnf5+MiOMSXQ9PaEK/Ilh1DeA==}
    engines: {node: '>=6.9.0'}
    peerDependencies:
      '@babel/core': ^7.0.0-0

  '@babel/plugin-transform-async-generator-functions@7.28.0':
    resolution: {integrity: sha512-BEOdvX4+M765icNPZeidyADIvQ1m1gmunXufXxvRESy/jNNyfovIqUyE7MVgGBjWktCoJlzvFA1To2O4ymIO3Q==}
    engines: {node: '>=6.9.0'}
    peerDependencies:
      '@babel/core': ^7.0.0-0

  '@babel/plugin-transform-async-to-generator@7.27.1':
    resolution: {integrity: sha512-NREkZsZVJS4xmTr8qzE5y8AfIPqsdQfRuUiLRTEzb7Qii8iFWCyDKaUV2c0rCuh4ljDZ98ALHP/PetiBV2nddA==}
    engines: {node: '>=6.9.0'}
    peerDependencies:
      '@babel/core': ^7.0.0-0

  '@babel/plugin-transform-block-scoped-functions@7.27.1':
    resolution: {integrity: sha512-cnqkuOtZLapWYZUYM5rVIdv1nXYuFVIltZ6ZJ7nIj585QsjKM5dhL2Fu/lICXZ1OyIAFc7Qy+bvDAtTXqGrlhg==}
    engines: {node: '>=6.9.0'}
    peerDependencies:
      '@babel/core': ^7.0.0-0

  '@babel/plugin-transform-block-scoping@7.28.5':
    resolution: {integrity: sha512-45DmULpySVvmq9Pj3X9B+62Xe+DJGov27QravQJU1LLcapR6/10i+gYVAucGGJpHBp5mYxIMK4nDAT/QDLr47g==}
    engines: {node: '>=6.9.0'}
    peerDependencies:
      '@babel/core': ^7.0.0-0

  '@babel/plugin-transform-class-properties@7.27.1':
    resolution: {integrity: sha512-D0VcalChDMtuRvJIu3U/fwWjf8ZMykz5iZsg77Nuj821vCKI3zCyRLwRdWbsuJ/uRwZhZ002QtCqIkwC/ZkvbA==}
    engines: {node: '>=6.9.0'}
    peerDependencies:
      '@babel/core': ^7.0.0-0

  '@babel/plugin-transform-class-static-block@7.28.3':
    resolution: {integrity: sha512-LtPXlBbRoc4Njl/oh1CeD/3jC+atytbnf/UqLoqTDcEYGUPj022+rvfkbDYieUrSj3CaV4yHDByPE+T2HwfsJg==}
    engines: {node: '>=6.9.0'}
    peerDependencies:
      '@babel/core': ^7.12.0

  '@babel/plugin-transform-classes@7.28.4':
    resolution: {integrity: sha512-cFOlhIYPBv/iBoc+KS3M6et2XPtbT2HiCRfBXWtfpc9OAyostldxIf9YAYB6ypURBBbx+Qv6nyrLzASfJe+hBA==}
    engines: {node: '>=6.9.0'}
    peerDependencies:
      '@babel/core': ^7.0.0-0

  '@babel/plugin-transform-computed-properties@7.27.1':
    resolution: {integrity: sha512-lj9PGWvMTVksbWiDT2tW68zGS/cyo4AkZ/QTp0sQT0mjPopCmrSkzxeXkznjqBxzDI6TclZhOJbBmbBLjuOZUw==}
    engines: {node: '>=6.9.0'}
    peerDependencies:
      '@babel/core': ^7.0.0-0

  '@babel/plugin-transform-destructuring@7.28.5':
    resolution: {integrity: sha512-Kl9Bc6D0zTUcFUvkNuQh4eGXPKKNDOJQXVyyM4ZAQPMveniJdxi8XMJwLo+xSoW3MIq81bD33lcUe9kZpl0MCw==}
    engines: {node: '>=6.9.0'}
    peerDependencies:
      '@babel/core': ^7.0.0-0

  '@babel/plugin-transform-dotall-regex@7.27.1':
    resolution: {integrity: sha512-gEbkDVGRvjj7+T1ivxrfgygpT7GUd4vmODtYpbs0gZATdkX8/iSnOtZSxiZnsgm1YjTgjI6VKBGSJJevkrclzw==}
    engines: {node: '>=6.9.0'}
    peerDependencies:
      '@babel/core': ^7.0.0-0

  '@babel/plugin-transform-duplicate-keys@7.27.1':
    resolution: {integrity: sha512-MTyJk98sHvSs+cvZ4nOauwTTG1JeonDjSGvGGUNHreGQns+Mpt6WX/dVzWBHgg+dYZhkC4X+zTDfkTU+Vy9y7Q==}
    engines: {node: '>=6.9.0'}
    peerDependencies:
      '@babel/core': ^7.0.0-0

  '@babel/plugin-transform-duplicate-named-capturing-groups-regex@7.27.1':
    resolution: {integrity: sha512-hkGcueTEzuhB30B3eJCbCYeCaaEQOmQR0AdvzpD4LoN0GXMWzzGSuRrxR2xTnCrvNbVwK9N6/jQ92GSLfiZWoQ==}
    engines: {node: '>=6.9.0'}
    peerDependencies:
      '@babel/core': ^7.0.0

  '@babel/plugin-transform-dynamic-import@7.27.1':
    resolution: {integrity: sha512-MHzkWQcEmjzzVW9j2q8LGjwGWpG2mjwaaB0BNQwst3FIjqsg8Ct/mIZlvSPJvfi9y2AC8mi/ktxbFVL9pZ1I4A==}
    engines: {node: '>=6.9.0'}
    peerDependencies:
      '@babel/core': ^7.0.0-0

  '@babel/plugin-transform-explicit-resource-management@7.28.0':
    resolution: {integrity: sha512-K8nhUcn3f6iB+P3gwCv/no7OdzOZQcKchW6N389V6PD8NUWKZHzndOd9sPDVbMoBsbmjMqlB4L9fm+fEFNVlwQ==}
    engines: {node: '>=6.9.0'}
    peerDependencies:
      '@babel/core': ^7.0.0-0

  '@babel/plugin-transform-exponentiation-operator@7.28.5':
    resolution: {integrity: sha512-D4WIMaFtwa2NizOp+dnoFjRez/ClKiC2BqqImwKd1X28nqBtZEyCYJ2ozQrrzlxAFrcrjxo39S6khe9RNDlGzw==}
    engines: {node: '>=6.9.0'}
    peerDependencies:
      '@babel/core': ^7.0.0-0

  '@babel/plugin-transform-export-namespace-from@7.27.1':
    resolution: {integrity: sha512-tQvHWSZ3/jH2xuq/vZDy0jNn+ZdXJeM8gHvX4lnJmsc3+50yPlWdZXIc5ay+umX+2/tJIqHqiEqcJvxlmIvRvQ==}
    engines: {node: '>=6.9.0'}
    peerDependencies:
      '@babel/core': ^7.0.0-0

  '@babel/plugin-transform-for-of@7.27.1':
    resolution: {integrity: sha512-BfbWFFEJFQzLCQ5N8VocnCtA8J1CLkNTe2Ms2wocj75dd6VpiqS5Z5quTYcUoo4Yq+DN0rtikODccuv7RU81sw==}
    engines: {node: '>=6.9.0'}
    peerDependencies:
      '@babel/core': ^7.0.0-0

  '@babel/plugin-transform-function-name@7.27.1':
    resolution: {integrity: sha512-1bQeydJF9Nr1eBCMMbC+hdwmRlsv5XYOMu03YSWFwNs0HsAmtSxxF1fyuYPqemVldVyFmlCU7w8UE14LupUSZQ==}
    engines: {node: '>=6.9.0'}
    peerDependencies:
      '@babel/core': ^7.0.0-0

  '@babel/plugin-transform-json-strings@7.27.1':
    resolution: {integrity: sha512-6WVLVJiTjqcQauBhn1LkICsR2H+zm62I3h9faTDKt1qP4jn2o72tSvqMwtGFKGTpojce0gJs+76eZ2uCHRZh0Q==}
    engines: {node: '>=6.9.0'}
    peerDependencies:
      '@babel/core': ^7.0.0-0

  '@babel/plugin-transform-literals@7.27.1':
    resolution: {integrity: sha512-0HCFSepIpLTkLcsi86GG3mTUzxV5jpmbv97hTETW3yzrAij8aqlD36toB1D0daVFJM8NK6GvKO0gslVQmm+zZA==}
    engines: {node: '>=6.9.0'}
    peerDependencies:
      '@babel/core': ^7.0.0-0

  '@babel/plugin-transform-logical-assignment-operators@7.28.5':
    resolution: {integrity: sha512-axUuqnUTBuXyHGcJEVVh9pORaN6wC5bYfE7FGzPiaWa3syib9m7g+/IT/4VgCOe2Upef43PHzeAvcrVek6QuuA==}
    engines: {node: '>=6.9.0'}
    peerDependencies:
      '@babel/core': ^7.0.0-0

  '@babel/plugin-transform-member-expression-literals@7.27.1':
    resolution: {integrity: sha512-hqoBX4dcZ1I33jCSWcXrP+1Ku7kdqXf1oeah7ooKOIiAdKQ+uqftgCFNOSzA5AMS2XIHEYeGFg4cKRCdpxzVOQ==}
    engines: {node: '>=6.9.0'}
    peerDependencies:
      '@babel/core': ^7.0.0-0

  '@babel/plugin-transform-modules-amd@7.27.1':
    resolution: {integrity: sha512-iCsytMg/N9/oFq6n+gFTvUYDZQOMK5kEdeYxmxt91fcJGycfxVP9CnrxoliM0oumFERba2i8ZtwRUCMhvP1LnA==}
    engines: {node: '>=6.9.0'}
    peerDependencies:
      '@babel/core': ^7.0.0-0

  '@babel/plugin-transform-modules-commonjs@7.27.1':
    resolution: {integrity: sha512-OJguuwlTYlN0gBZFRPqwOGNWssZjfIUdS7HMYtN8c1KmwpwHFBwTeFZrg9XZa+DFTitWOW5iTAG7tyCUPsCCyw==}
    engines: {node: '>=6.9.0'}
    peerDependencies:
      '@babel/core': ^7.0.0-0

  '@babel/plugin-transform-modules-systemjs@7.28.5':
    resolution: {integrity: sha512-vn5Jma98LCOeBy/KpeQhXcV2WZgaRUtjwQmjoBuLNlOmkg0fB5pdvYVeWRYI69wWKwK2cD1QbMiUQnoujWvrew==}
    engines: {node: '>=6.9.0'}
    peerDependencies:
      '@babel/core': ^7.0.0-0

  '@babel/plugin-transform-modules-umd@7.27.1':
    resolution: {integrity: sha512-iQBE/xC5BV1OxJbp6WG7jq9IWiD+xxlZhLrdwpPkTX3ydmXdvoCpyfJN7acaIBZaOqTfr76pgzqBJflNbeRK+w==}
    engines: {node: '>=6.9.0'}
    peerDependencies:
      '@babel/core': ^7.0.0-0

  '@babel/plugin-transform-named-capturing-groups-regex@7.27.1':
    resolution: {integrity: sha512-SstR5JYy8ddZvD6MhV0tM/j16Qds4mIpJTOd1Yu9J9pJjH93bxHECF7pgtc28XvkzTD6Pxcm/0Z73Hvk7kb3Ng==}
    engines: {node: '>=6.9.0'}
    peerDependencies:
      '@babel/core': ^7.0.0

  '@babel/plugin-transform-new-target@7.27.1':
    resolution: {integrity: sha512-f6PiYeqXQ05lYq3TIfIDu/MtliKUbNwkGApPUvyo6+tc7uaR4cPjPe7DFPr15Uyycg2lZU6btZ575CuQoYh7MQ==}
    engines: {node: '>=6.9.0'}
    peerDependencies:
      '@babel/core': ^7.0.0-0

  '@babel/plugin-transform-nullish-coalescing-operator@7.27.1':
    resolution: {integrity: sha512-aGZh6xMo6q9vq1JGcw58lZ1Z0+i0xB2x0XaauNIUXd6O1xXc3RwoWEBlsTQrY4KQ9Jf0s5rgD6SiNkaUdJegTA==}
    engines: {node: '>=6.9.0'}
    peerDependencies:
      '@babel/core': ^7.0.0-0

  '@babel/plugin-transform-numeric-separator@7.27.1':
    resolution: {integrity: sha512-fdPKAcujuvEChxDBJ5c+0BTaS6revLV7CJL08e4m3de8qJfNIuCc2nc7XJYOjBoTMJeqSmwXJ0ypE14RCjLwaw==}
    engines: {node: '>=6.9.0'}
    peerDependencies:
      '@babel/core': ^7.0.0-0

  '@babel/plugin-transform-object-rest-spread@7.28.4':
    resolution: {integrity: sha512-373KA2HQzKhQCYiRVIRr+3MjpCObqzDlyrM6u4I201wL8Mp2wHf7uB8GhDwis03k2ti8Zr65Zyyqs1xOxUF/Ew==}
    engines: {node: '>=6.9.0'}
    peerDependencies:
      '@babel/core': ^7.0.0-0

  '@babel/plugin-transform-object-super@7.27.1':
    resolution: {integrity: sha512-SFy8S9plRPbIcxlJ8A6mT/CxFdJx/c04JEctz4jf8YZaVS2px34j7NXRrlGlHkN/M2gnpL37ZpGRGVFLd3l8Ng==}
    engines: {node: '>=6.9.0'}
    peerDependencies:
      '@babel/core': ^7.0.0-0

  '@babel/plugin-transform-optional-catch-binding@7.27.1':
    resolution: {integrity: sha512-txEAEKzYrHEX4xSZN4kJ+OfKXFVSWKB2ZxM9dpcE3wT7smwkNmXo5ORRlVzMVdJbD+Q8ILTgSD7959uj+3Dm3Q==}
    engines: {node: '>=6.9.0'}
    peerDependencies:
      '@babel/core': ^7.0.0-0

  '@babel/plugin-transform-optional-chaining@7.28.5':
    resolution: {integrity: sha512-N6fut9IZlPnjPwgiQkXNhb+cT8wQKFlJNqcZkWlcTqkcqx6/kU4ynGmLFoa4LViBSirn05YAwk+sQBbPfxtYzQ==}
    engines: {node: '>=6.9.0'}
    peerDependencies:
      '@babel/core': ^7.0.0-0

  '@babel/plugin-transform-parameters@7.27.7':
    resolution: {integrity: sha512-qBkYTYCb76RRxUM6CcZA5KRu8K4SM8ajzVeUgVdMVO9NN9uI/GaVmBg/WKJJGnNokV9SY8FxNOVWGXzqzUidBg==}
    engines: {node: '>=6.9.0'}
    peerDependencies:
      '@babel/core': ^7.0.0-0

  '@babel/plugin-transform-private-methods@7.27.1':
    resolution: {integrity: sha512-10FVt+X55AjRAYI9BrdISN9/AQWHqldOeZDUoLyif1Kn05a56xVBXb8ZouL8pZ9jem8QpXaOt8TS7RHUIS+GPA==}
    engines: {node: '>=6.9.0'}
    peerDependencies:
      '@babel/core': ^7.0.0-0

  '@babel/plugin-transform-private-property-in-object@7.27.1':
    resolution: {integrity: sha512-5J+IhqTi1XPa0DXF83jYOaARrX+41gOewWbkPyjMNRDqgOCqdffGh8L3f/Ek5utaEBZExjSAzcyjmV9SSAWObQ==}
    engines: {node: '>=6.9.0'}
    peerDependencies:
      '@babel/core': ^7.0.0-0

  '@babel/plugin-transform-property-literals@7.27.1':
    resolution: {integrity: sha512-oThy3BCuCha8kDZ8ZkgOg2exvPYUlprMukKQXI1r1pJ47NCvxfkEy8vK+r/hT9nF0Aa4H1WUPZZjHTFtAhGfmQ==}
    engines: {node: '>=6.9.0'}
    peerDependencies:
      '@babel/core': ^7.0.0-0

  '@babel/plugin-transform-regenerator@7.28.4':
    resolution: {integrity: sha512-+ZEdQlBoRg9m2NnzvEeLgtvBMO4tkFBw5SQIUgLICgTrumLoU7lr+Oghi6km2PFj+dbUt2u1oby2w3BDO9YQnA==}
    engines: {node: '>=6.9.0'}
    peerDependencies:
      '@babel/core': ^7.0.0-0

  '@babel/plugin-transform-regexp-modifiers@7.27.1':
    resolution: {integrity: sha512-TtEciroaiODtXvLZv4rmfMhkCv8jx3wgKpL68PuiPh2M4fvz5jhsA7697N1gMvkvr/JTF13DrFYyEbY9U7cVPA==}
    engines: {node: '>=6.9.0'}
    peerDependencies:
      '@babel/core': ^7.0.0

  '@babel/plugin-transform-reserved-words@7.27.1':
    resolution: {integrity: sha512-V2ABPHIJX4kC7HegLkYoDpfg9PVmuWy/i6vUM5eGK22bx4YVFD3M5F0QQnWQoDs6AGsUWTVOopBiMFQgHaSkVw==}
    engines: {node: '>=6.9.0'}
    peerDependencies:
      '@babel/core': ^7.0.0-0

  '@babel/plugin-transform-runtime@7.28.5':
    resolution: {integrity: sha512-20NUVgOrinudkIBzQ2bNxP08YpKprUkRTiRSd2/Z5GOdPImJGkoN4Z7IQe1T5AdyKI1i5L6RBmluqdSzvaq9/w==}
    engines: {node: '>=6.9.0'}
    peerDependencies:
      '@babel/core': ^7.0.0-0

  '@babel/plugin-transform-shorthand-properties@7.27.1':
    resolution: {integrity: sha512-N/wH1vcn4oYawbJ13Y/FxcQrWk63jhfNa7jef0ih7PHSIHX2LB7GWE1rkPrOnka9kwMxb6hMl19p7lidA+EHmQ==}
    engines: {node: '>=6.9.0'}
    peerDependencies:
      '@babel/core': ^7.0.0-0

  '@babel/plugin-transform-spread@7.27.1':
    resolution: {integrity: sha512-kpb3HUqaILBJcRFVhFUs6Trdd4mkrzcGXss+6/mxUd273PfbWqSDHRzMT2234gIg2QYfAjvXLSquP1xECSg09Q==}
    engines: {node: '>=6.9.0'}
    peerDependencies:
      '@babel/core': ^7.0.0-0

  '@babel/plugin-transform-sticky-regex@7.27.1':
    resolution: {integrity: sha512-lhInBO5bi/Kowe2/aLdBAawijx+q1pQzicSgnkB6dUPc1+RC8QmJHKf2OjvU+NZWitguJHEaEmbV6VWEouT58g==}
    engines: {node: '>=6.9.0'}
    peerDependencies:
      '@babel/core': ^7.0.0-0

  '@babel/plugin-transform-template-literals@7.27.1':
    resolution: {integrity: sha512-fBJKiV7F2DxZUkg5EtHKXQdbsbURW3DZKQUWphDum0uRP6eHGGa/He9mc0mypL680pb+e/lDIthRohlv8NCHkg==}
    engines: {node: '>=6.9.0'}
    peerDependencies:
      '@babel/core': ^7.0.0-0

  '@babel/plugin-transform-typeof-symbol@7.27.1':
    resolution: {integrity: sha512-RiSILC+nRJM7FY5srIyc4/fGIwUhyDuuBSdWn4y6yT6gm652DpCHZjIipgn6B7MQ1ITOUnAKWixEUjQRIBIcLw==}
    engines: {node: '>=6.9.0'}
    peerDependencies:
      '@babel/core': ^7.0.0-0

  '@babel/plugin-transform-typescript@7.28.5':
    resolution: {integrity: sha512-x2Qa+v/CuEoX7Dr31iAfr0IhInrVOWZU/2vJMJ00FOR/2nM0BcBEclpaf9sWCDc+v5e9dMrhSH8/atq/kX7+bA==}
    engines: {node: '>=6.9.0'}
    peerDependencies:
      '@babel/core': ^7.0.0-0

  '@babel/plugin-transform-unicode-escapes@7.27.1':
    resolution: {integrity: sha512-Ysg4v6AmF26k9vpfFuTZg8HRfVWzsh1kVfowA23y9j/Gu6dOuahdUVhkLqpObp3JIv27MLSii6noRnuKN8H0Mg==}
    engines: {node: '>=6.9.0'}
    peerDependencies:
      '@babel/core': ^7.0.0-0

  '@babel/plugin-transform-unicode-property-regex@7.27.1':
    resolution: {integrity: sha512-uW20S39PnaTImxp39O5qFlHLS9LJEmANjMG7SxIhap8rCHqu0Ik+tLEPX5DKmHn6CsWQ7j3lix2tFOa5YtL12Q==}
    engines: {node: '>=6.9.0'}
    peerDependencies:
      '@babel/core': ^7.0.0-0

  '@babel/plugin-transform-unicode-regex@7.27.1':
    resolution: {integrity: sha512-xvINq24TRojDuyt6JGtHmkVkrfVV3FPT16uytxImLeBZqW3/H52yN+kM1MGuyPkIQxrzKwPHs5U/MP3qKyzkGw==}
    engines: {node: '>=6.9.0'}
    peerDependencies:
      '@babel/core': ^7.0.0-0

  '@babel/plugin-transform-unicode-sets-regex@7.27.1':
    resolution: {integrity: sha512-EtkOujbc4cgvb0mlpQefi4NTPBzhSIevblFevACNLUspmrALgmEBdL/XfnyyITfd8fKBZrZys92zOWcik7j9Tw==}
    engines: {node: '>=6.9.0'}
    peerDependencies:
      '@babel/core': ^7.0.0

  '@babel/preset-env@7.28.5':
    resolution: {integrity: sha512-S36mOoi1Sb6Fz98fBfE+UZSpYw5mJm0NUHtIKrOuNcqeFauy1J6dIvXm2KRVKobOSaGq4t/hBXdN4HGU3wL9Wg==}
    engines: {node: '>=6.9.0'}
    peerDependencies:
      '@babel/core': ^7.0.0-0

  '@babel/preset-modules@0.1.6-no-external-plugins':
    resolution: {integrity: sha512-HrcgcIESLm9aIR842yhJ5RWan/gebQUJ6E/E5+rf0y9o6oj7w0Br+sWuL6kEQ/o/AdfvR1Je9jG18/gnpwjEyA==}
    peerDependencies:
      '@babel/core': ^7.0.0-0 || ^8.0.0-0 <8.0.0

  '@babel/preset-typescript@7.28.5':
    resolution: {integrity: sha512-+bQy5WOI2V6LJZpPVxY+yp66XdZ2yifu0Mc1aP5CQKgjn4QM5IN2i5fAZ4xKop47pr8rpVhiAeu+nDQa12C8+g==}
    engines: {node: '>=6.9.0'}
    peerDependencies:
      '@babel/core': ^7.0.0-0

  '@babel/runtime@7.28.4':
    resolution: {integrity: sha512-Q/N6JNWvIvPnLDvjlE1OUBLPQHH6l3CltCEsHIujp45zQUSSh8K+gHnaEX45yAT1nyngnINhvWtzN+Nb9D8RAQ==}
    engines: {node: '>=6.9.0'}

  '@babel/template@7.27.2':
    resolution: {integrity: sha512-LPDZ85aEJyYSd18/DkjNh4/y1ntkE5KwUHWTiqgRxruuZL2F1yuHligVHLvcHY2vMHXttKFpJn6LwfI7cw7ODw==}
    engines: {node: '>=6.9.0'}

  '@babel/traverse@7.28.5':
    resolution: {integrity: sha512-TCCj4t55U90khlYkVV/0TfkJkAkUg3jZFA3Neb7unZT8CPok7iiRfaX0F+WnqWqt7OxhOn0uBKXCw4lbL8W0aQ==}
    engines: {node: '>=6.9.0'}

  '@babel/types@7.28.5':
    resolution: {integrity: sha512-qQ5m48eI/MFLQ5PxQj4PFaprjyCTLI37ElWMmNs0K8Lk3dVeOdNpB3ks8jc7yM5CDmVC73eMVk/trk3fgmrUpA==}
    engines: {node: '>=6.9.0'}

  '@bcoe/v8-coverage@1.0.2':
    resolution: {integrity: sha512-6zABk/ECA/QYSCQ1NGiVwwbQerUCZ+TQbp64Q3AgmfNvurHH0j8TtXa1qbShXA6qqkpAj4V5W8pP6mLe1mcMqA==}
    engines: {node: '>=18'}

  '@biomejs/biome@2.3.4':
    resolution: {integrity: sha512-TU08LXjBHdy0mEY9APtEtZdNQQijXUDSXR7IK1i45wgoPD5R0muK7s61QcFir6FpOj/RP1+YkPx5QJlycXUU3w==}
    engines: {node: '>=14.21.3'}
    hasBin: true

  '@biomejs/cli-darwin-arm64@2.3.2':
    resolution: {integrity: sha512-4LECm4kc3If0JISai4c3KWQzukoUdpxy4fRzlrPcrdMSRFksR9ZoXK7JBcPuLBmd2SoT4/d7CQS33VnZpgBjew==}
    engines: {node: '>=14.21.3'}
    cpu: [arm64]
    os: [darwin]

<<<<<<< HEAD
  '@biomejs/cli-darwin-arm64@2.3.5':
    resolution: {integrity: sha512-fLdTur8cJU33HxHUUsii3GLx/TR0BsfQx8FkeqIiW33cGMtUD56fAtrh+2Fx1uhiCsVZlFh6iLKUU3pniZREQw==}
=======
  '@biomejs/cli-darwin-arm64@2.3.4':
    resolution: {integrity: sha512-w40GvlNzLaqmuWYiDU6Ys9FNhJiclngKqcGld3iJIiy2bpJ0Q+8n3haiaC81uTPY/NA0d8Q/I3Z9+ajc14102Q==}
>>>>>>> 6955c6e3
    engines: {node: '>=14.21.3'}
    cpu: [arm64]
    os: [darwin]

<<<<<<< HEAD
  '@biomejs/cli-darwin-x64@2.3.2':
    resolution: {integrity: sha512-jNMnfwHT4N3wi+ypRfMTjLGnDmKYGzxVr1EYAPBcauRcDnICFXN81wD6wxJcSUrLynoyyYCdfW6vJHS/IAoTDA==}
=======
  '@biomejs/cli-darwin-x64@2.3.4':
    resolution: {integrity: sha512-3s7TLVtjJ7ni1xADXsS7x7GMUrLBZXg8SemXc3T0XLslzvqKj/dq1xGeBQ+pOWQzng9MaozfacIHdK2UlJ3jGA==}
>>>>>>> 6955c6e3
    engines: {node: '>=14.21.3'}
    cpu: [x64]
    os: [darwin]

  '@biomejs/cli-linux-arm64-musl@2.3.4':
    resolution: {integrity: sha512-IruVGQRwMURivWazchiq7gKAqZSFs5so6gi0hJyxk7x6HR+iwZbO2IxNOqyLURBvL06qkIHs7Wffl6Bw30vCbQ==}
    engines: {node: '>=14.21.3'}
    cpu: [arm64]
    os: [linux]

  '@biomejs/cli-linux-arm64@2.3.4':
    resolution: {integrity: sha512-y7efHyyM2gYmHy/AdWEip+VgTMe9973aP7XYKPzu/j8JxnPHuSUXftzmPhkVw0lfm4ECGbdBdGD6+rLmTgNZaA==}
    engines: {node: '>=14.21.3'}
    cpu: [arm64]
    os: [linux]

  '@biomejs/cli-linux-x64-musl@2.3.4':
    resolution: {integrity: sha512-mzKFFv/w66e4/jCobFmD3kymCqG+FuWE7sVa4Yjqd9v7qt2UhXo67MSZKY9Ih18V2IwPzRKQPCw6KwdZs6AXSA==}
    engines: {node: '>=14.21.3'}
    cpu: [x64]
    os: [linux]

  '@biomejs/cli-linux-x64@2.3.4':
    resolution: {integrity: sha512-gKfjWR/6/dfIxPJCw8REdEowiXCkIpl9jycpNVHux8aX2yhWPLjydOshkDL6Y/82PcQJHn95VCj7J+BRcE5o1Q==}
    engines: {node: '>=14.21.3'}
    cpu: [x64]
    os: [linux]

  '@biomejs/cli-win32-arm64@2.3.4':
    resolution: {integrity: sha512-5TJ6JfVez+yyupJ/iGUici2wzKf0RrSAxJhghQXtAEsc67OIpdwSKAQboemILrwKfHDi5s6mu7mX+VTCTUydkw==}
    engines: {node: '>=14.21.3'}
    cpu: [arm64]
    os: [win32]

  '@biomejs/cli-win32-x64@2.3.4':
    resolution: {integrity: sha512-FGCijXecmC4IedQ0esdYNlMpx0Jxgf4zceCaMu6fkjWyjgn50ZQtMiqZZQ0Q/77yqPxvtkgZAvt5uGw0gAAjig==}
    engines: {node: '>=14.21.3'}
    cpu: [x64]
    os: [win32]

<<<<<<< HEAD
  '@biomejs/monorepo@https://codeload.github.com/biomejs/biome/tar.gz/1fdcaf0336a92cde9becbf8cba502ac0091b2b1d':
    resolution: {tarball: https://codeload.github.com/biomejs/biome/tar.gz/1fdcaf0336a92cde9becbf8cba502ac0091b2b1d}
=======
  '@biomejs/monorepo@https://codeload.github.com/biomejs/biome/tar.gz/1a2d1af3604f36703da298017fd3cacf14e118a5':
    resolution: {tarball: https://codeload.github.com/biomejs/biome/tar.gz/1a2d1af3604f36703da298017fd3cacf14e118a5}
>>>>>>> 6955c6e3
    version: 0.0.0
    engines: {pnpm: 10.19.0}

  '@csstools/color-helpers@5.1.0':
    resolution: {integrity: sha512-S11EXWJyy0Mz5SYvRmY8nJYTFFd1LCNV+7cXyAgQtOOuzb4EsgfqDufL+9esx72/eLhsRdGZwaldu/h+E4t4BA==}
    engines: {node: '>=18'}

  '@csstools/css-calc@2.1.4':
    resolution: {integrity: sha512-3N8oaj+0juUw/1H3YwmDDJXCgTB1gKU6Hc/bB502u9zR0q2vd786XJH9QfrKIEgFlZmhZiq6epXl4rHqhzsIgQ==}
    engines: {node: '>=18'}
    peerDependencies:
      '@csstools/css-parser-algorithms': ^3.0.5
      '@csstools/css-tokenizer': ^3.0.4

  '@csstools/css-color-parser@3.1.0':
    resolution: {integrity: sha512-nbtKwh3a6xNVIp/VRuXV64yTKnb1IjTAEEh3irzS+HkKjAOYLTGNb9pmVNntZ8iVBHcWDA2Dof0QtPgFI1BaTA==}
    engines: {node: '>=18'}
    peerDependencies:
      '@csstools/css-parser-algorithms': ^3.0.5
      '@csstools/css-tokenizer': ^3.0.4

  '@csstools/css-parser-algorithms@3.0.5':
    resolution: {integrity: sha512-DaDeUkXZKjdGhgYaHNJTV9pV7Y9B3b644jCLs9Upc3VeNGg6LWARAT6O+Q+/COo+2gg/bM5rhpMAtf70WqfBdQ==}
    engines: {node: '>=18'}
    peerDependencies:
      '@csstools/css-tokenizer': ^3.0.4

  '@csstools/css-syntax-patches-for-csstree@1.0.16':
    resolution: {integrity: sha512-2SpS4/UaWQaGpBINyG5ZuCHnUDeVByOhvbkARwfmnfxDvTaj80yOI1cD8Tw93ICV5Fx4fnyDKWQZI1CDtcWyUg==}
    engines: {node: '>=18'}

  '@csstools/css-tokenizer@3.0.4':
    resolution: {integrity: sha512-Vd/9EVDiu6PPJt9yAh6roZP6El1xHrdvIVGjyBsHR0RYwNHgL7FJPyIIW4fANJNG6FtyZfvlRPpFI4ZM/lubvw==}
    engines: {node: '>=18'}

  '@emnapi/core@1.7.0':
    resolution: {integrity: sha512-pJdKGq/1iquWYtv1RRSljZklxHCOCAJFJrImO5ZLKPJVJlVUcs8yFwNQlqS0Lo8xT1VAXXTCZocF9n26FWEKsw==}

  '@emnapi/runtime@1.7.0':
    resolution: {integrity: sha512-oAYoQnCYaQZKVS53Fq23ceWMRxq5EhQsE0x0RdQ55jT7wagMu5k+fS39v1fiSLrtrLQlXwVINenqhLMtTrV/1Q==}

  '@emnapi/wasi-threads@1.1.0':
    resolution: {integrity: sha512-WI0DdZ8xFSbgMjR1sFsKABJ/C5OnRrjT06JXbZKexJGrDuPTzZdDYfFlsgcCXCyf+suG5QU2e/y1Wo2V/OapLQ==}

  '@esbuild/aix-ppc64@0.25.12':
    resolution: {integrity: sha512-Hhmwd6CInZ3dwpuGTF8fJG6yoWmsToE+vYgD4nytZVxcu1ulHpUQRAB1UJ8+N1Am3Mz4+xOByoQoSZf4D+CpkA==}
    engines: {node: '>=18'}
    cpu: [ppc64]
    os: [aix]

  '@esbuild/android-arm64@0.25.12':
    resolution: {integrity: sha512-6AAmLG7zwD1Z159jCKPvAxZd4y/VTO0VkprYy+3N2FtJ8+BQWFXU+OxARIwA46c5tdD9SsKGZ/1ocqBS/gAKHg==}
    engines: {node: '>=18'}
    cpu: [arm64]
    os: [android]

  '@esbuild/android-arm@0.25.12':
    resolution: {integrity: sha512-VJ+sKvNA/GE7Ccacc9Cha7bpS8nyzVv0jdVgwNDaR4gDMC/2TTRc33Ip8qrNYUcpkOHUT5OZ0bUcNNVZQ9RLlg==}
    engines: {node: '>=18'}
    cpu: [arm]
    os: [android]

  '@esbuild/android-x64@0.25.12':
    resolution: {integrity: sha512-5jbb+2hhDHx5phYR2By8GTWEzn6I9UqR11Kwf22iKbNpYrsmRB18aX/9ivc5cabcUiAT/wM+YIZ6SG9QO6a8kg==}
    engines: {node: '>=18'}
    cpu: [x64]
    os: [android]

  '@esbuild/darwin-arm64@0.25.12':
    resolution: {integrity: sha512-N3zl+lxHCifgIlcMUP5016ESkeQjLj/959RxxNYIthIg+CQHInujFuXeWbWMgnTo4cp5XVHqFPmpyu9J65C1Yg==}
    engines: {node: '>=18'}
    cpu: [arm64]
    os: [darwin]

  '@esbuild/darwin-x64@0.25.12':
    resolution: {integrity: sha512-HQ9ka4Kx21qHXwtlTUVbKJOAnmG1ipXhdWTmNXiPzPfWKpXqASVcWdnf2bnL73wgjNrFXAa3yYvBSd9pzfEIpA==}
    engines: {node: '>=18'}
    cpu: [x64]
    os: [darwin]

  '@esbuild/freebsd-arm64@0.25.12':
    resolution: {integrity: sha512-gA0Bx759+7Jve03K1S0vkOu5Lg/85dou3EseOGUes8flVOGxbhDDh/iZaoek11Y8mtyKPGF3vP8XhnkDEAmzeg==}
    engines: {node: '>=18'}
    cpu: [arm64]
    os: [freebsd]

  '@esbuild/freebsd-x64@0.25.12':
    resolution: {integrity: sha512-TGbO26Yw2xsHzxtbVFGEXBFH0FRAP7gtcPE7P5yP7wGy7cXK2oO7RyOhL5NLiqTlBh47XhmIUXuGciXEqYFfBQ==}
    engines: {node: '>=18'}
    cpu: [x64]
    os: [freebsd]

  '@esbuild/linux-arm64@0.25.12':
    resolution: {integrity: sha512-8bwX7a8FghIgrupcxb4aUmYDLp8pX06rGh5HqDT7bB+8Rdells6mHvrFHHW2JAOPZUbnjUpKTLg6ECyzvas2AQ==}
    engines: {node: '>=18'}
    cpu: [arm64]
    os: [linux]

  '@esbuild/linux-arm@0.25.12':
    resolution: {integrity: sha512-lPDGyC1JPDou8kGcywY0YILzWlhhnRjdof3UlcoqYmS9El818LLfJJc3PXXgZHrHCAKs/Z2SeZtDJr5MrkxtOw==}
    engines: {node: '>=18'}
    cpu: [arm]
    os: [linux]

  '@esbuild/linux-ia32@0.25.12':
    resolution: {integrity: sha512-0y9KrdVnbMM2/vG8KfU0byhUN+EFCny9+8g202gYqSSVMonbsCfLjUO+rCci7pM0WBEtz+oK/PIwHkzxkyharA==}
    engines: {node: '>=18'}
    cpu: [ia32]
    os: [linux]

  '@esbuild/linux-loong64@0.25.12':
    resolution: {integrity: sha512-h///Lr5a9rib/v1GGqXVGzjL4TMvVTv+s1DPoxQdz7l/AYv6LDSxdIwzxkrPW438oUXiDtwM10o9PmwS/6Z0Ng==}
    engines: {node: '>=18'}
    cpu: [loong64]
    os: [linux]

  '@esbuild/linux-mips64el@0.25.12':
    resolution: {integrity: sha512-iyRrM1Pzy9GFMDLsXn1iHUm18nhKnNMWscjmp4+hpafcZjrr2WbT//d20xaGljXDBYHqRcl8HnxbX6uaA/eGVw==}
    engines: {node: '>=18'}
    cpu: [mips64el]
    os: [linux]

  '@esbuild/linux-ppc64@0.25.12':
    resolution: {integrity: sha512-9meM/lRXxMi5PSUqEXRCtVjEZBGwB7P/D4yT8UG/mwIdze2aV4Vo6U5gD3+RsoHXKkHCfSxZKzmDssVlRj1QQA==}
    engines: {node: '>=18'}
    cpu: [ppc64]
    os: [linux]

  '@esbuild/linux-riscv64@0.25.12':
    resolution: {integrity: sha512-Zr7KR4hgKUpWAwb1f3o5ygT04MzqVrGEGXGLnj15YQDJErYu/BGg+wmFlIDOdJp0PmB0lLvxFIOXZgFRrdjR0w==}
    engines: {node: '>=18'}
    cpu: [riscv64]
    os: [linux]

  '@esbuild/linux-s390x@0.25.12':
    resolution: {integrity: sha512-MsKncOcgTNvdtiISc/jZs/Zf8d0cl/t3gYWX8J9ubBnVOwlk65UIEEvgBORTiljloIWnBzLs4qhzPkJcitIzIg==}
    engines: {node: '>=18'}
    cpu: [s390x]
    os: [linux]

  '@esbuild/linux-x64@0.25.12':
    resolution: {integrity: sha512-uqZMTLr/zR/ed4jIGnwSLkaHmPjOjJvnm6TVVitAa08SLS9Z0VM8wIRx7gWbJB5/J54YuIMInDquWyYvQLZkgw==}
    engines: {node: '>=18'}
    cpu: [x64]
    os: [linux]

  '@esbuild/netbsd-arm64@0.25.12':
    resolution: {integrity: sha512-xXwcTq4GhRM7J9A8Gv5boanHhRa/Q9KLVmcyXHCTaM4wKfIpWkdXiMog/KsnxzJ0A1+nD+zoecuzqPmCRyBGjg==}
    engines: {node: '>=18'}
    cpu: [arm64]
    os: [netbsd]

  '@esbuild/netbsd-x64@0.25.12':
    resolution: {integrity: sha512-Ld5pTlzPy3YwGec4OuHh1aCVCRvOXdH8DgRjfDy/oumVovmuSzWfnSJg+VtakB9Cm0gxNO9BzWkj6mtO1FMXkQ==}
    engines: {node: '>=18'}
    cpu: [x64]
    os: [netbsd]

  '@esbuild/openbsd-arm64@0.25.12':
    resolution: {integrity: sha512-fF96T6KsBo/pkQI950FARU9apGNTSlZGsv1jZBAlcLL1MLjLNIWPBkj5NlSz8aAzYKg+eNqknrUJ24QBybeR5A==}
    engines: {node: '>=18'}
    cpu: [arm64]
    os: [openbsd]

  '@esbuild/openbsd-x64@0.25.12':
    resolution: {integrity: sha512-MZyXUkZHjQxUvzK7rN8DJ3SRmrVrke8ZyRusHlP+kuwqTcfWLyqMOE3sScPPyeIXN/mDJIfGXvcMqCgYKekoQw==}
    engines: {node: '>=18'}
    cpu: [x64]
    os: [openbsd]

  '@esbuild/openharmony-arm64@0.25.12':
    resolution: {integrity: sha512-rm0YWsqUSRrjncSXGA7Zv78Nbnw4XL6/dzr20cyrQf7ZmRcsovpcRBdhD43Nuk3y7XIoW2OxMVvwuRvk9XdASg==}
    engines: {node: '>=18'}
    cpu: [arm64]
    os: [openharmony]

  '@esbuild/sunos-x64@0.25.12':
    resolution: {integrity: sha512-3wGSCDyuTHQUzt0nV7bocDy72r2lI33QL3gkDNGkod22EsYl04sMf0qLb8luNKTOmgF/eDEDP5BFNwoBKH441w==}
    engines: {node: '>=18'}
    cpu: [x64]
    os: [sunos]

  '@esbuild/win32-arm64@0.25.12':
    resolution: {integrity: sha512-rMmLrur64A7+DKlnSuwqUdRKyd3UE7oPJZmnljqEptesKM8wx9J8gx5u0+9Pq0fQQW8vqeKebwNXdfOyP+8Bsg==}
    engines: {node: '>=18'}
    cpu: [arm64]
    os: [win32]

  '@esbuild/win32-ia32@0.25.12':
    resolution: {integrity: sha512-HkqnmmBoCbCwxUKKNPBixiWDGCpQGVsrQfJoVGYLPT41XWF8lHuE5N6WhVia2n4o5QK5M4tYr21827fNhi4byQ==}
    engines: {node: '>=18'}
    cpu: [ia32]
    os: [win32]

  '@esbuild/win32-x64@0.25.12':
    resolution: {integrity: sha512-alJC0uCZpTFrSL0CCDjcgleBXPnCrEAhTBILpeAp7M/OFgoqtAetfBzX0xM00MUsVVPpVjlPuMbREqnZCXaTnA==}
    engines: {node: '>=18'}
    cpu: [x64]
    os: [win32]

  '@jest/diff-sequences@30.0.1':
    resolution: {integrity: sha512-n5H8QLDJ47QqbCNn5SuFjCRDrOLEZ0h8vAHCK5RL9Ls7Xa8AQLa/YxAc9UjFqoEDM48muwtBGjtMY5cr0PLDCw==}
    engines: {node: ^18.14.0 || ^20.0.0 || ^22.0.0 || >=24.0.0}

  '@jest/get-type@30.1.0':
    resolution: {integrity: sha512-eMbZE2hUnx1WV0pmURZY9XoXPkUYjpc55mb0CrhtdWLtzMQPFvu/rZkTLZFTsdaVQa+Tr4eWAteqcUzoawq/uA==}
    engines: {node: ^18.14.0 || ^20.0.0 || ^22.0.0 || >=24.0.0}

  '@jest/schemas@30.0.5':
    resolution: {integrity: sha512-DmdYgtezMkh3cpU8/1uyXakv3tJRcmcXxBOcO0tbaozPwpmh4YMsnWrQm9ZmZMfa5ocbxzbFk6O4bDPEc/iAnA==}
    engines: {node: ^18.14.0 || ^20.0.0 || ^22.0.0 || >=24.0.0}

  '@jridgewell/gen-mapping@0.3.13':
    resolution: {integrity: sha512-2kkt/7niJ6MgEPxF0bYdQ6etZaA+fQvDcLKckhy1yIQOzaoKjBBjSj63/aLVjYE3qhRt5dvM+uUyfCg6UKCBbA==}

  '@jridgewell/remapping@2.3.5':
    resolution: {integrity: sha512-LI9u/+laYG4Ds1TDKSJW2YPrIlcVYOwi2fUC6xB43lueCjgxV4lffOCZCtYFiH6TNOX+tQKXx97T4IKHbhyHEQ==}

  '@jridgewell/resolve-uri@3.1.2':
    resolution: {integrity: sha512-bRISgCIjP20/tbWSPWMEi54QVPRZExkuD9lJL+UIxUKtwVJA8wW1Trb1jMs1RFXo1CBTNZ/5hpC9QvmKWdopKw==}
    engines: {node: '>=6.0.0'}

  '@jridgewell/sourcemap-codec@1.5.5':
    resolution: {integrity: sha512-cYQ9310grqxueWbl+WuIUIaiUaDcj7WOq5fVhEljNVgRfOUhY9fy2zTvfoqWsnebh8Sl70VScFbICvJnLKB0Og==}

  '@jridgewell/trace-mapping@0.3.31':
    resolution: {integrity: sha512-zzNR+SdQSDJzc8joaeP8QQoCQr8NuYx2dIIytl1QeBEZHJ9uW6hebsrYgbz8hJwUQao3TWCMtmfV8Nu1twOLAw==}

  '@modelcontextprotocol/sdk@1.22.0':
    resolution: {integrity: sha512-VUpl106XVTCpDmTBil2ehgJZjhyLY2QZikzF8NvTXtLRF1CvO5iEE2UNZdVIUer35vFOwMKYeUGbjJtvPWan3g==}
    engines: {node: '>=18'}
    peerDependencies:
      '@cfworker/json-schema': ^4.1.1
    peerDependenciesMeta:
      '@cfworker/json-schema':
        optional: true

  '@mozilla/readability@0.6.0':
    resolution: {integrity: sha512-juG5VWh4qAivzTAeMzvY9xs9HY5rAcr2E4I7tiSSCokRFi7XIZCAu92ZkSTsIj1OPceCifL3cpfteP3pDT9/QQ==}
    engines: {node: '>=14.0.0'}

  '@napi-rs/wasm-runtime@0.2.4':
    resolution: {integrity: sha512-9zESzOO5aDByvhIAsOy9TbpZ0Ur2AJbUI7UT73kcUTS2mxAMHOBaa1st/jAymNoCtvrit99kkzT1FZuXVcgfIQ==}

  '@nx/devkit@22.0.3':
    resolution: {integrity: sha512-98Iq6+FIrAEv7ZK3n86Nr8zUZ20394fpyJBBhvQJiywH+JRonk7JWY5tUaSuL8kfY8vM+WCnFoWHJ+2Hsgw9EA==}
    peerDependencies:
      nx: '>= 21 <= 23 || ^22.0.0-0'

  '@nx/js@22.0.3':
    resolution: {integrity: sha512-9ZZWjIIpAVDq9tH1jXnmOlkuzutr/4ZIhRgtnK2hweQNEibgnYnJoAXKd8sEIATumPP0y6+UnU6vIRho64loyQ==}
    peerDependencies:
      verdaccio: ^6.0.5
    peerDependenciesMeta:
      verdaccio:
        optional: true

  '@nx/nx-darwin-arm64@22.0.3':
    resolution: {integrity: sha512-TDu7Ez0DxQLDES67y60QOsvFst4Qws/HiiWoyHdCMBF3/0TXkToezIVJS4QAG6xHVMxP4eyS7PVfN9Z0oIJBYw==}
    cpu: [arm64]
    os: [darwin]

  '@nx/nx-darwin-x64@22.0.3':
    resolution: {integrity: sha512-NVDjPrl1gvIZQkPbL/qpCDV75D0bltkxJTD1oXjCr3994KNpcdRsaOnm20uywT7J1MfaBJbROWsjjR5nzmoHcQ==}
    cpu: [x64]
    os: [darwin]

  '@nx/nx-freebsd-x64@22.0.3':
    resolution: {integrity: sha512-TvEKhNXqrqAhbngBAKyI1qDYsoZpN6d94WrZSWt8zlWdADDLkapLyXOGVViJHtJcw0+ZCMwmXzP2hhT+k1wi1w==}
    cpu: [x64]
    os: [freebsd]

  '@nx/nx-linux-arm-gnueabihf@22.0.3':
    resolution: {integrity: sha512-LUf2C8dhfGXK0NTLoLwNACJmQCsknnCt9br/yKwZtE4nWT+2zWoaM8mbQSpCh5gbYU79ypvp4ZR9PhMxYvV+OQ==}
    cpu: [arm]
    os: [linux]

  '@nx/nx-linux-arm64-gnu@22.0.3':
    resolution: {integrity: sha512-zt+QIEETs9lDhlWdlX/IdstOrNt9rpWbJrVtLchP/QKsJW/EXKhOF9uwR9xO+sjXhQmEU1Cm1glbAGwVsJoNYA==}
    cpu: [arm64]
    os: [linux]

  '@nx/nx-linux-arm64-musl@22.0.3':
    resolution: {integrity: sha512-bhptGK4ZwKfdlnNkU0ffhhx8cFuTui+5PTeDWzTtUwAQ1VJSJDK5WJaS8hTTCTmmeoxyCl5qJ+NXawNbkk/kCQ==}
    cpu: [arm64]
    os: [linux]

  '@nx/nx-linux-x64-gnu@22.0.3':
    resolution: {integrity: sha512-pPktrP5MWLgKzc443NQEX/+ATY5moVsVwW0ihaatUf0eZ8lVV8gN6GiA8MX++0iu5+CHk5MOXZUN/TfVt1fDog==}
    cpu: [x64]
    os: [linux]

  '@nx/nx-linux-x64-musl@22.0.3':
    resolution: {integrity: sha512-CPJ3K2VXcF5O8Bk6KGryqZntm/1/TeWtKaUC+dSe6RAWMwUYBwI+EV+YNyG0jtjbbY3eIf2yrjWYO6ifsTx/jQ==}
    cpu: [x64]
    os: [linux]

  '@nx/nx-win32-arm64-msvc@22.0.3':
    resolution: {integrity: sha512-ZoI3sTBT73ZfqW92SsFdCrIRnA9idhnHXnaueKoqqXy7enpK+HNboZ36pB4A87p35g2+WA8pAc1ZzAWogV5t3w==}
    cpu: [arm64]
    os: [win32]

  '@nx/nx-win32-x64-msvc@22.0.3':
    resolution: {integrity: sha512-SqI4DJor7OcZyOSoX8gcPNo+1rWAcc9/DwE6kGGqLWjUauvd8SDhjvLEs1nA7XusJAwwJ1h9QUqo/BoBKG7E1w==}
    cpu: [x64]
    os: [win32]

  '@nx/vite@22.0.3':
    resolution: {integrity: sha512-Sq5pr55CSONr5aequlo7EWxoBr6/f/BeqQJq3k5OQrmD1hK7tiQR9g9V+qdm+j53MYktOLWcTDukk3L9drihJQ==}
    peerDependencies:
      vite: ^5.0.0 || ^6.0.0 || ^7.0.0
      vitest: ^1.3.1 || ^2.0.0 || ^3.0.0 || ^4.0.0

  '@nx/web@22.0.3':
    resolution: {integrity: sha512-RFHULdh9Xb4ASvK25x8KWss178gaXvoUxnfZeP7WyibVEBx/ZwSWbsU7ErE+xFIEVMSVAnwo/XTZB8HPIeTjaw==}

  '@nx/workspace@22.0.3':
    resolution: {integrity: sha512-lzqIRHYsR+NSsqwVF4VqS+6JfeQOs6giGS+sx7xle+pa9cKrptoGcyZ8u8SfpaLPAXen9/sYtP9xZbYQsq27rA==}

  '@phenomnomnominal/tsquery@5.0.1':
    resolution: {integrity: sha512-3nVv+e2FQwsW8Aw6qTU6f+1rfcJ3hrcnvH/mu9i8YhxO+9sqbOfpL8m6PbET5+xKOlz/VSbp0RoYWYCtIsnmuA==}
    peerDependencies:
      typescript: ^3 || ^4 || ^5

  '@polka/url@1.0.0-next.29':
    resolution: {integrity: sha512-wwQAWhWSuHaag8c4q/KN/vCoeOJYshAIvMQwD4GpSb3OiZklFfvAgmj0VCBBImRpuF/aFgIRzllXlVX93Jevww==}

  '@puppeteer/browsers@2.10.13':
    resolution: {integrity: sha512-a9Ruw3j3qlnB5a/zHRTkruppynxqaeE4H9WNj5eYGRWqw0ZauZ23f4W2ARf3hghF5doozyD+CRtt7XSYuYRI/Q==}
    engines: {node: '>=18'}
    hasBin: true

  '@rollup/rollup-android-arm-eabi@4.53.2':
    resolution: {integrity: sha512-yDPzwsgiFO26RJA4nZo8I+xqzh7sJTZIWQOxn+/XOdPE31lAvLIYCKqjV+lNH/vxE2L2iH3plKxDCRK6i+CwhA==}
    cpu: [arm]
    os: [android]

  '@rollup/rollup-android-arm64@4.53.2':
    resolution: {integrity: sha512-k8FontTxIE7b0/OGKeSN5B6j25EuppBcWM33Z19JoVT7UTXFSo3D9CdU39wGTeb29NO3XxpMNauh09B+Ibw+9g==}
    cpu: [arm64]
    os: [android]

  '@rollup/rollup-darwin-arm64@4.53.2':
    resolution: {integrity: sha512-A6s4gJpomNBtJ2yioj8bflM2oogDwzUiMl2yNJ2v9E7++sHrSrsQ29fOfn5DM/iCzpWcebNYEdXpaK4tr2RhfQ==}
    cpu: [arm64]
    os: [darwin]

  '@rollup/rollup-darwin-x64@4.53.2':
    resolution: {integrity: sha512-e6XqVmXlHrBlG56obu9gDRPW3O3hLxpwHpLsBJvuI8qqnsrtSZ9ERoWUXtPOkY8c78WghyPHZdmPhHLWNdAGEw==}
    cpu: [x64]
    os: [darwin]

  '@rollup/rollup-freebsd-arm64@4.53.2':
    resolution: {integrity: sha512-v0E9lJW8VsrwPux5Qe5CwmH/CF/2mQs6xU1MF3nmUxmZUCHazCjLgYvToOk+YuuUqLQBio1qkkREhxhc656ViA==}
    cpu: [arm64]
    os: [freebsd]

  '@rollup/rollup-freebsd-x64@4.53.2':
    resolution: {integrity: sha512-ClAmAPx3ZCHtp6ysl4XEhWU69GUB1D+s7G9YjHGhIGCSrsg00nEGRRZHmINYxkdoJehde8VIsDC5t9C0gb6yqA==}
    cpu: [x64]
    os: [freebsd]

  '@rollup/rollup-linux-arm-gnueabihf@4.53.2':
    resolution: {integrity: sha512-EPlb95nUsz6Dd9Qy13fI5kUPXNSljaG9FiJ4YUGU1O/Q77i5DYFW5KR8g1OzTcdZUqQQ1KdDqsTohdFVwCwjqg==}
    cpu: [arm]
    os: [linux]

  '@rollup/rollup-linux-arm-musleabihf@4.53.2':
    resolution: {integrity: sha512-BOmnVW+khAUX+YZvNfa0tGTEMVVEerOxN0pDk2E6N6DsEIa2Ctj48FOMfNDdrwinocKaC7YXUZ1pHlKpnkja/Q==}
    cpu: [arm]
    os: [linux]

  '@rollup/rollup-linux-arm64-gnu@4.53.2':
    resolution: {integrity: sha512-Xt2byDZ+6OVNuREgBXr4+CZDJtrVso5woFtpKdGPhpTPHcNG7D8YXeQzpNbFRxzTVqJf7kvPMCub/pcGUWgBjA==}
    cpu: [arm64]
    os: [linux]

  '@rollup/rollup-linux-arm64-musl@4.53.2':
    resolution: {integrity: sha512-+LdZSldy/I9N8+klim/Y1HsKbJ3BbInHav5qE9Iy77dtHC/pibw1SR/fXlWyAk0ThnpRKoODwnAuSjqxFRDHUQ==}
    cpu: [arm64]
    os: [linux]

  '@rollup/rollup-linux-loong64-gnu@4.53.2':
    resolution: {integrity: sha512-8ms8sjmyc1jWJS6WdNSA23rEfdjWB30LH8Wqj0Cqvv7qSHnvw6kgMMXRdop6hkmGPlyYBdRPkjJnj3KCUHV/uQ==}
    cpu: [loong64]
    os: [linux]

  '@rollup/rollup-linux-ppc64-gnu@4.53.2':
    resolution: {integrity: sha512-3HRQLUQbpBDMmzoxPJYd3W6vrVHOo2cVW8RUo87Xz0JPJcBLBr5kZ1pGcQAhdZgX9VV7NbGNipah1omKKe23/g==}
    cpu: [ppc64]
    os: [linux]

  '@rollup/rollup-linux-riscv64-gnu@4.53.2':
    resolution: {integrity: sha512-fMjKi+ojnmIvhk34gZP94vjogXNNUKMEYs+EDaB/5TG/wUkoeua7p7VCHnE6T2Tx+iaghAqQX8teQzcvrYpaQA==}
    cpu: [riscv64]
    os: [linux]

  '@rollup/rollup-linux-riscv64-musl@4.53.2':
    resolution: {integrity: sha512-XuGFGU+VwUUV5kLvoAdi0Wz5Xbh2SrjIxCtZj6Wq8MDp4bflb/+ThZsVxokM7n0pcbkEr2h5/pzqzDYI7cCgLQ==}
    cpu: [riscv64]
    os: [linux]

  '@rollup/rollup-linux-s390x-gnu@4.53.2':
    resolution: {integrity: sha512-w6yjZF0P+NGzWR3AXWX9zc0DNEGdtvykB03uhonSHMRa+oWA6novflo2WaJr6JZakG2ucsyb+rvhrKac6NIy+w==}
    cpu: [s390x]
    os: [linux]

  '@rollup/rollup-linux-x64-gnu@4.53.2':
    resolution: {integrity: sha512-yo8d6tdfdeBArzC7T/PnHd7OypfI9cbuZzPnzLJIyKYFhAQ8SvlkKtKBMbXDxe1h03Rcr7u++nFS7tqXz87Gtw==}
    cpu: [x64]
    os: [linux]

  '@rollup/rollup-linux-x64-musl@4.53.2':
    resolution: {integrity: sha512-ah59c1YkCxKExPP8O9PwOvs+XRLKwh/mV+3YdKqQ5AMQ0r4M4ZDuOrpWkUaqO7fzAHdINzV9tEVu8vNw48z0lA==}
    cpu: [x64]
    os: [linux]

  '@rollup/rollup-openharmony-arm64@4.53.2':
    resolution: {integrity: sha512-4VEd19Wmhr+Zy7hbUsFZ6YXEiP48hE//KPLCSVNY5RMGX2/7HZ+QkN55a3atM1C/BZCGIgqN+xrVgtdak2S9+A==}
    cpu: [arm64]
    os: [openharmony]

  '@rollup/rollup-win32-arm64-msvc@4.53.2':
    resolution: {integrity: sha512-IlbHFYc/pQCgew/d5fslcy1KEaYVCJ44G8pajugd8VoOEI8ODhtb/j8XMhLpwHCMB3yk2J07ctup10gpw2nyMA==}
    cpu: [arm64]
    os: [win32]

  '@rollup/rollup-win32-ia32-msvc@4.53.2':
    resolution: {integrity: sha512-lNlPEGgdUfSzdCWU176ku/dQRnA7W+Gp8d+cWv73jYrb8uT7HTVVxq62DUYxjbaByuf1Yk0RIIAbDzp+CnOTFg==}
    cpu: [ia32]
    os: [win32]

  '@rollup/rollup-win32-x64-gnu@4.53.2':
    resolution: {integrity: sha512-S6YojNVrHybQis2lYov1sd+uj7K0Q05NxHcGktuMMdIQ2VixGwAfbJ23NnlvvVV1bdpR2m5MsNBViHJKcA4ADw==}
    cpu: [x64]
    os: [win32]

  '@rollup/rollup-win32-x64-msvc@4.53.2':
    resolution: {integrity: sha512-k+/Rkcyx//P6fetPoLMb8pBeqJBNGx81uuf7iljX9++yNBVRDQgD04L+SVXmXmh5ZP4/WOp4mWF0kmi06PW2tA==}
    cpu: [x64]
    os: [win32]

  '@sinclair/typebox@0.34.41':
    resolution: {integrity: sha512-6gS8pZzSXdyRHTIqoqSVknxolr1kzfy4/CeDnrzsVz8TTIWUbOBr6gnzOmTYJ3eXQNh4IYHIGi5aIL7sOZ2G/g==}

  '@standard-schema/spec@1.0.0':
    resolution: {integrity: sha512-m2bOd0f2RT9k8QJx1JN85cZYyH1RqFBdlwtkSlf4tBDYLCiiZnv1fIIwacK6cqwXavOydf0NPToMQgpKq+dVlA==}

  '@tootallnate/quickjs-emscripten@0.23.0':
    resolution: {integrity: sha512-C5Mc6rdnsaJDjO3UpGW/CQTHtCKaYlScZTly4JIu97Jxo/odCiH0ITnDXSJPTOrEKk/ycSZ0AOgTmkDtkOsvIA==}

  '@tybys/wasm-util@0.9.0':
    resolution: {integrity: sha512-6+7nlbMVX/PVDCwaIQ8nTOPveOcFLSt8GcXdx8hD0bt39uWxYT88uXzqTd4fTvqta7oeUJqudepapKNt2DYJFw==}

  '@types/axios@0.14.4':
    resolution: {integrity: sha512-9JgOaunvQdsQ/qW2OPmE5+hCeUB52lQSolecrFrthct55QekhmXEwT203s20RL+UHtCQc15y3VXpby9E7Kkh/g==}
    deprecated: This is a stub types definition. axios provides its own type definitions, so you do not need this installed.

  '@types/better-sqlite3@7.6.13':
    resolution: {integrity: sha512-NMv9ASNARoKksWtsq/SHakpYAYnhBrQgGD8zkLYk/jaK8jUGn08CfEdTRgYhMypUQAfzSP8W6gNLe0q19/t4VA==}

  '@types/chai@5.2.3':
    resolution: {integrity: sha512-Mw558oeA9fFbv65/y4mHtXDs9bPnFMZAL/jxdPFUpOHHIXX91mcgEHbS5Lahr+pwZFR8A7GQleRWeI6cGFC2UA==}

  '@types/deep-eql@4.0.2':
    resolution: {integrity: sha512-c9h9dVVMigMPc4bwTvC5dxqtqJZwQPePsWjPlpSOnojbor6pGqdk541lfA7AqFQr5pB1BRdq0juY9db81BwyFw==}

  '@types/estree@1.0.8':
    resolution: {integrity: sha512-dWHzHa2WqEXI/O1E9OjrocMTKJl2mSrEolh1Iomrv6U+JuNwaHXsXx9bLu5gG7BUWFIN0skIQJQ/L1rIex4X6w==}

  '@types/jsdom@27.0.0':
    resolution: {integrity: sha512-NZyFl/PViwKzdEkQg96gtnB8wm+1ljhdDay9ahn4hgb+SfVtPCbm3TlmDUFXTA+MGN3CijicnMhG18SI5H3rFw==}

  '@types/minimist@1.2.5':
    resolution: {integrity: sha512-hov8bUuiLiyFPGyFPE1lwWhmzYbirOXQNNo40+y3zow8aFVTeyn3VWL0VFFfdNddA8S4Vf0Tc062rzyNr7Paag==}

  '@types/mozilla__readability@0.4.2':
    resolution: {integrity: sha512-mXHoZZ/Knps7GABAG9D512yDLCMQNOvQBqzIZpFJnRJveHc528rltnXh6EZTi1RiB1I2Z8yV35Dzs6DhE2WaYw==}

  '@types/node@24.10.0':
    resolution: {integrity: sha512-qzQZRBqkFsYyaSWXuEHc2WR9c0a0CXwiE5FWUvn7ZM+vdy1uZLfCunD38UzhuB7YN/J11ndbDBcTmOdxJo9Q7A==}

  '@types/parse-json@4.0.2':
    resolution: {integrity: sha512-dISoDXWWQwUquiKsyZ4Ng+HX2KsPL7LyHKHQwgGFEA3IaKac4Obd+h2a/a6waisAoepJlBcx9paWqjA8/HVjCw==}

  '@types/tough-cookie@4.0.5':
    resolution: {integrity: sha512-/Ad8+nIOV7Rl++6f1BdKxFSMgmoqEoYbHRpPcx3JEfv8VRsQe9Z4mCXeJBzxs7mbHY/XOZZuXlRNfhpVPbs6ZA==}

  '@types/yauzl@2.10.3':
    resolution: {integrity: sha512-oJoftv0LSuaDZE3Le4DbKX+KS9G36NzOeSap90UIK0yMA/NhKJhqlSGtNDORNRaIbQfzjXDrQa0ytJ6mNRGz/Q==}

  '@vitest/coverage-v8@4.0.8':
    resolution: {integrity: sha512-wQgmtW6FtPNn4lWUXi8ZSYLpOIb92j3QCujxX3sQ81NTfQ/ORnE0HtK7Kqf2+7J9jeveMGyGyc4NWc5qy3rC4A==}
    peerDependencies:
      '@vitest/browser': 4.0.8
      vitest: 4.0.8
    peerDependenciesMeta:
      '@vitest/browser':
        optional: true

  '@vitest/expect@4.0.8':
    resolution: {integrity: sha512-Rv0eabdP/xjAHQGr8cjBm+NnLHNoL268lMDK85w2aAGLFoVKLd8QGnVon5lLtkXQCoYaNL0wg04EGnyKkkKhPA==}

  '@vitest/mocker@4.0.8':
    resolution: {integrity: sha512-9FRM3MZCedXH3+pIh+ME5Up2NBBHDq0wqwhOKkN4VnvCiKbVxddqH9mSGPZeawjd12pCOGnl+lo/ZGHt0/dQSg==}
    peerDependencies:
      msw: ^2.4.9
      vite: ^6.0.0 || ^7.0.0-0
    peerDependenciesMeta:
      msw:
        optional: true
      vite:
        optional: true

  '@vitest/pretty-format@4.0.8':
    resolution: {integrity: sha512-qRrjdRkINi9DaZHAimV+8ia9Gq6LeGz2CgIEmMLz3sBDYV53EsnLZbJMR1q84z1HZCMsf7s0orDgZn7ScXsZKg==}

  '@vitest/runner@4.0.8':
    resolution: {integrity: sha512-mdY8Sf1gsM8hKJUQfiPT3pn1n8RF4QBcJYFslgWh41JTfrK1cbqY8whpGCFzBl45LN028g0njLCYm0d7XxSaQQ==}

  '@vitest/snapshot@4.0.8':
    resolution: {integrity: sha512-Nar9OTU03KGiubrIOFhcfHg8FYaRaNT+bh5VUlNz8stFhCZPNrJvmZkhsr1jtaYvuefYFwK2Hwrq026u4uPWCw==}

  '@vitest/spy@4.0.8':
    resolution: {integrity: sha512-nvGVqUunyCgZH7kmo+Ord4WgZ7lN0sOULYXUOYuHr55dvg9YvMz3izfB189Pgp28w0vWFbEEfNc/c3VTrqrXeA==}

  '@vitest/ui@4.0.8':
    resolution: {integrity: sha512-F9jI5rSstNknPlTlPN2gcc4gpbaagowuRzw/OJzl368dvPun668Q182S8Q8P9PITgGCl5LAKXpzuue106eM4wA==}
    peerDependencies:
      vitest: 4.0.8

  '@vitest/utils@4.0.8':
    resolution: {integrity: sha512-pdk2phO5NDvEFfUTxcTP8RFYjVj/kfLSPIN5ebP2Mu9kcIMeAQTbknqcFEyBcC4z2pJlJI9aS5UQjcYfhmKAow==}

  '@yarnpkg/lockfile@1.1.0':
    resolution: {integrity: sha512-GpSwvyXOcOOlV70vbnzjj4fW5xW/FdUF6nQEt1ENy7m4ZCczi1+/buVUPAqmGfqznsORNFzUMjctTIp8a9tuCQ==}

  '@yarnpkg/parsers@3.0.2':
    resolution: {integrity: sha512-/HcYgtUSiJiot/XWGLOlGxPYUG65+/31V8oqk17vZLW1xlCoR4PampyePljOxY2n8/3jz9+tIFzICsyGujJZoA==}
    engines: {node: '>=18.12.0'}

  '@zkochan/js-yaml@0.0.7':
    resolution: {integrity: sha512-nrUSn7hzt7J6JWgWGz78ZYI8wj+gdIJdk0Ynjpp8l+trkn58Uqsf6RYrYkEK+3X18EX+TNdtJI0WxAtc+L84SQ==}
    hasBin: true

  accepts@2.0.0:
    resolution: {integrity: sha512-5cvg6CtKwfgdmVqY1WIiXKc3Q1bkRqGLi+2W/6ao+6Y7gu/RCwRuAhGEzh5B4KlszSuTLgZYuqFqo5bImjNKng==}
    engines: {node: '>= 0.6'}

  address@1.2.2:
    resolution: {integrity: sha512-4B/qKCfeE/ODUaAUpSwfzazo5x29WD4r3vXiWsB7I2mSDAihwEqKO+g8GELZUQSSAo5e1XTYh3ZVfLyxBc12nA==}
    engines: {node: '>= 10.0.0'}

  agent-base@7.1.4:
    resolution: {integrity: sha512-MnA+YT8fwfJPgBx3m60MNqakm30XOkyIoH1y6huTQvC0PwZG7ki8NacLBcrPbNoo8vEZy7Jpuk7+jMO+CUovTQ==}
    engines: {node: '>= 14'}

  ajv-formats@3.0.1:
    resolution: {integrity: sha512-8iUql50EUR+uUcdRQ3HDqa6EVyo3docL8g5WJ3FNcWmu62IbkGUue/pEyLBW8VGKKucTPgqeks4fIU1DA4yowQ==}
    peerDependencies:
      ajv: ^8.0.0
    peerDependenciesMeta:
      ajv:
        optional: true

  ajv@8.17.1:
    resolution: {integrity: sha512-B/gBuNg5SiMTrPkC+A2+cW0RszwxYmn6VYxB/inlBStS5nx6xHIt/ehKRhIMhqusl7a8LjQoZnjCs5vhwxOQ1g==}

  ansi-colors@4.1.3:
    resolution: {integrity: sha512-/6w/C21Pm1A7aZitlI5Ni/2J6FFQN8i1Cvz3kHABAAbw93v/NlvKdVOqz7CCWz/3iv/JplRSEEZ83XION15ovw==}
    engines: {node: '>=6'}

  ansi-regex@5.0.1:
    resolution: {integrity: sha512-quJQXlTSUGL2LH9SUXo8VwsY4soanhgo6LNSm84E1LBcE8s3O0wpdiRzyR9z/ZZJMlMWv37qOOb9pdJlMUEKFQ==}
    engines: {node: '>=8'}

  ansi-styles@4.3.0:
    resolution: {integrity: sha512-zbB9rCJAT1rbjiVDb2hqKFHNYLxgtk8NURxZ3IZwD3F6NtxbXZQCnnSi1Lkx+IDohdPlFp222wVALIheZJQSEg==}
    engines: {node: '>=8'}

  ansi-styles@5.2.0:
    resolution: {integrity: sha512-Cxwpt2SfTzTtXcfOlzGEee8O+c+MmUgGrNiBcXnuWxuFJHe6a5Hz7qwhwe5OgaSYI0IJvkLqWX1ASG+cJOkEiA==}
    engines: {node: '>=10'}

  argparse@1.0.10:
    resolution: {integrity: sha512-o5Roy6tNG4SL/FOkCAN6RzjiakZS25RLYFrcMttJqbdd8BWrnA+fGz57iN5Pb06pvBGvl5gQ0B48dJlslXvoTg==}

  argparse@2.0.1:
    resolution: {integrity: sha512-8+9WqebbFzpX9OR+Wa6O29asIogeRMzcGtAINdpMHHyAg10f05aSFVBbcEqGf/PXw1EjAZ+q2/bEBg3DvurK3Q==}

  assertion-error@2.0.1:
    resolution: {integrity: sha512-Izi8RQcffqCeNVgFigKli1ssklIbpHnCYc6AknXGYoB6grJqyeby7jv12JUQgmTAnIDnbck1uxksT4dzN3PWBA==}
    engines: {node: '>=12'}

  ast-types@0.13.4:
    resolution: {integrity: sha512-x1FCFnFifvYDDzTaLII71vG5uvDwgtmDTEVWAxrgeiR8VjMONcCXJx7E+USjDtHlwFmt9MysbqgF9b9Vjr6w+w==}
    engines: {node: '>=4'}

  ast-v8-to-istanbul@0.3.8:
    resolution: {integrity: sha512-szgSZqUxI5T8mLKvS7WTjF9is+MVbOeLADU73IseOcrqhxr/VAvy6wfoVE39KnKzA7JRhjF5eUagNlHwvZPlKQ==}

  async@3.2.6:
    resolution: {integrity: sha512-htCUDlxyyCLMgaM3xXg0C0LW2xqfuQ6p05pCEIsXuyQ+a1koYKTuBMzRNwmybfLgvJDMd0r1LTn4+E0Ti6C2AA==}

  asynckit@0.4.0:
    resolution: {integrity: sha512-Oei9OH4tRh0YqU3GxhX79dM/mwVgvbZJaSNaRk+bshkj0S5cfHcgYakreBjrHwatXKbz+IoIdYLxrKim2MjW0Q==}

  axios@1.13.2:
    resolution: {integrity: sha512-VPk9ebNqPcy5lRGuSlKx752IlDatOjT9paPlm8A7yOuW2Fbvp4X3JznJtT4f0GzGLLiWE9W8onz51SqLYwzGaA==}

  b4a@1.7.3:
    resolution: {integrity: sha512-5Q2mfq2WfGuFp3uS//0s6baOJLMoVduPYVeNmDYxu5OUA1/cBfvr2RIS7vi62LdNj/urk1hfmj867I3qt6uZ7Q==}
    peerDependencies:
      react-native-b4a: '*'
    peerDependenciesMeta:
      react-native-b4a:
        optional: true

  babel-plugin-const-enum@1.2.0:
    resolution: {integrity: sha512-o1m/6iyyFnp9MRsK1dHF3bneqyf3AlM2q3A/YbgQr2pCat6B6XJVDv2TXqzfY2RYUi4mak6WAksSBPlyYGx9dg==}
    peerDependencies:
      '@babel/core': ^7.0.0-0

  babel-plugin-macros@3.1.0:
    resolution: {integrity: sha512-Cg7TFGpIr01vOQNODXOOaGz2NpCU5gl8x1qJFbb6hbZxR7XrcE2vtbAsTAbJ7/xwJtUuJEw8K8Zr/AE0LHlesg==}
    engines: {node: '>=10', npm: '>=6'}

  babel-plugin-polyfill-corejs2@0.4.14:
    resolution: {integrity: sha512-Co2Y9wX854ts6U8gAAPXfn0GmAyctHuK8n0Yhfjd6t30g7yvKjspvvOo9yG+z52PZRgFErt7Ka2pYnXCjLKEpg==}
    peerDependencies:
      '@babel/core': ^7.4.0 || ^8.0.0-0 <8.0.0

  babel-plugin-polyfill-corejs3@0.13.0:
    resolution: {integrity: sha512-U+GNwMdSFgzVmfhNm8GJUX88AadB3uo9KpJqS3FaqNIPKgySuvMb+bHPsOmmuWyIcuqZj/pzt1RUIUZns4y2+A==}
    peerDependencies:
      '@babel/core': ^7.4.0 || ^8.0.0-0 <8.0.0

  babel-plugin-polyfill-regenerator@0.6.5:
    resolution: {integrity: sha512-ISqQ2frbiNU9vIJkzg7dlPpznPZ4jOiUQ1uSmB0fEHeowtN3COYRsXr/xexn64NpU13P06jc/L5TgiJXOgrbEg==}
    peerDependencies:
      '@babel/core': ^7.4.0 || ^8.0.0-0 <8.0.0

  babel-plugin-transform-typescript-metadata@0.3.2:
    resolution: {integrity: sha512-mWEvCQTgXQf48yDqgN7CH50waTyYBeP2Lpqx4nNWab9sxEpdXVeKgfj1qYI2/TgUPQtNFZ85i3PemRtnXVYYJg==}
    peerDependencies:
      '@babel/core': ^7
      '@babel/traverse': ^7
    peerDependenciesMeta:
      '@babel/traverse':
        optional: true

  balanced-match@1.0.2:
    resolution: {integrity: sha512-3oSeUO0TMV67hN1AmbXsK4yaqU7tjiHlbxRDZOpH0KW9+CeX4bRAaX0Anxt0tx2MrpRpWwQaPwIlISEJhYU5Pw==}

  bare-events@2.8.2:
    resolution: {integrity: sha512-riJjyv1/mHLIPX4RwiK+oW9/4c3TEUeORHKefKAKnZ5kyslbN+HXowtbaVEqt4IMUB7OXlfixcs6gsFeo/jhiQ==}
    peerDependencies:
      bare-abort-controller: '*'
    peerDependenciesMeta:
      bare-abort-controller:
        optional: true

  bare-fs@4.5.1:
    resolution: {integrity: sha512-zGUCsm3yv/ePt2PHNbVxjjn0nNB1MkIaR4wOCxJ2ig5pCf5cCVAYJXVhQg/3OhhJV6DB1ts7Hv0oUaElc2TPQg==}
    engines: {bare: '>=1.16.0'}
    peerDependencies:
      bare-buffer: '*'
    peerDependenciesMeta:
      bare-buffer:
        optional: true

  bare-os@3.6.2:
    resolution: {integrity: sha512-T+V1+1srU2qYNBmJCXZkUY5vQ0B4FSlL3QDROnKQYOqeiQR8UbjNHlPa+TIbM4cuidiN9GaTaOZgSEgsvPbh5A==}
    engines: {bare: '>=1.14.0'}

  bare-path@3.0.0:
    resolution: {integrity: sha512-tyfW2cQcB5NN8Saijrhqn0Zh7AnFNsnczRcuWODH0eYAXBsJ5gVxAUuNr7tsHSC6IZ77cA0SitzT+s47kot8Mw==}

  bare-stream@2.7.0:
    resolution: {integrity: sha512-oyXQNicV1y8nc2aKffH+BUHFRXmx6VrPzlnaEvMhram0nPBrKcEdcyBg5r08D0i8VxngHFAiVyn1QKXpSG0B8A==}
    peerDependencies:
      bare-buffer: '*'
      bare-events: '*'
    peerDependenciesMeta:
      bare-buffer:
        optional: true
      bare-events:
        optional: true

  bare-url@2.3.2:
    resolution: {integrity: sha512-ZMq4gd9ngV5aTMa5p9+UfY0b3skwhHELaDkhEHetMdX0LRkW9kzaym4oo/Eh+Ghm0CCDuMTsRIGM/ytUc1ZYmw==}

  base64-js@1.5.1:
    resolution: {integrity: sha512-AKpaYlHn8t4SVbOHCy+b5+KKgvR4vrsD8vbvrbiQJps7fKDTkjkDry6ji0rUJjC0kzbNePLwzxq8iypo41qeWA==}

<<<<<<< HEAD
  baseline-browser-mapping@2.8.28:
    resolution: {integrity: sha512-gYjt7OIqdM0PcttNYP2aVrr2G0bMALkBaoehD4BuRGjAOtipg0b6wHg1yNL+s5zSnLZZrGHOw4IrND8CD+3oIQ==}
=======
  baseline-browser-mapping@2.8.25:
    resolution: {integrity: sha512-2NovHVesVF5TXefsGX1yzx1xgr7+m9JQenvz6FQY3qd+YXkKkYiv+vTCc7OriP9mcDZpTC5mAOYN4ocd29+erA==}
>>>>>>> 6955c6e3
    hasBin: true

  basic-auth@2.0.1:
    resolution: {integrity: sha512-NF+epuEdnUYVlGuhaxbbq+dvJttwLnGY+YixlXlME5KpQ5W3CnXA5cVTneY3SPbPDRkcjMbifrwmFYcClgOZeg==}
    engines: {node: '>= 0.8'}

  basic-ftp@5.0.5:
    resolution: {integrity: sha512-4Bcg1P8xhUuqcii/S0Z9wiHIrQVPMermM1any+MX5GeGD7faD3/msQUDGLol9wOcz4/jbg/WJnGqoJF6LiBdtg==}
    engines: {node: '>=10.0.0'}

  better-sqlite3@12.4.1:
    resolution: {integrity: sha512-3yVdyZhklTiNrtg+4WqHpJpFDd+WHTg2oM7UcR80GqL05AOV0xEJzc6qNvFYoEtE+hRp1n9MpN6/+4yhlGkDXQ==}
    engines: {node: 20.x || 22.x || 23.x || 24.x}

  bidi-js@1.0.3:
    resolution: {integrity: sha512-RKshQI1R3YQ+n9YJz2QQ147P66ELpa1FQEg20Dk8oW9t2KgLbpDLLp9aGZ7y8WHSshDknG0bknqGw5/tyCs5tw==}

  bindings@1.5.0:
    resolution: {integrity: sha512-p2q/t/mhvuOj/UeLlV6566GD/guowlr0hHxClI0W9m7MWYkL1F0hLo+0Aexs9HSPCtR1SXQ0TD3MMKrXZajbiQ==}

  bl@4.1.0:
    resolution: {integrity: sha512-1W07cM9gS6DcLperZfFSj+bWLtaPGSOHWhPiGzXmvVJbRLdG82sH/Kn8EtW1VqWVA54AKf2h5k5BbnIbwF3h6w==}

  body-parser@2.2.0:
    resolution: {integrity: sha512-02qvAaxv8tp7fBa/mw1ga98OGm+eCbqzJOKoRt70sLmfEEi+jyBYVTDGfCL/k06/4EMk/z01gCe7HoCH/f2LTg==}
    engines: {node: '>=18'}

  brace-expansion@2.0.2:
    resolution: {integrity: sha512-Jt0vHyM+jmUBqojB7E1NIYadt0vI0Qxjxd2TErW94wDz+E2LAm5vKMXXwg6ZZBTHPuUlDgQHKXvjGBdfcF1ZDQ==}

  browserslist@4.28.0:
    resolution: {integrity: sha512-tbydkR/CxfMwelN0vwdP/pLkDwyAASZ+VfWm4EOwlB6SWhx1sYnWLqo8N5j0rAzPfzfRaxt0mM/4wPU/Su84RQ==}
    engines: {node: ^6 || ^7 || ^8 || ^9 || ^10 || ^11 || ^12 || >=13.7}
    hasBin: true

  buffer-crc32@0.2.13:
    resolution: {integrity: sha512-VO9Ht/+p3SN7SKWqcrgEzjGbRSJYTx+Q1pTQC0wrWqHx0vpJraQ6GtHx8tvcg1rlK1byhU5gccxgOgj7B0TDkQ==}

  buffer-from@1.1.2:
    resolution: {integrity: sha512-E+XQCRwSbaaiChtv6k6Dwgc+bx+Bs6vuKJHHl5kox/BaKbhiXzqQOwK4cO22yElGp2OCmjwVhT3HmxgyPGnJfQ==}

  buffer@5.7.1:
    resolution: {integrity: sha512-EHcyIPBQ4BSGlvjB16k5KgAJ27CIsHY/2JBmCRReo48y9rQ3MaUzWX3KVlBa4U7MyX02HdVj0K7C3WaB3ju7FQ==}

  bytes@3.1.2:
    resolution: {integrity: sha512-/Nf7TyzTx6S3yRJObOAV7956r8cr2+Oj8AC5dt8wSP3BQAoeX58NoHyCU8P8zGkNXStjTSi6fzO6F0pBdcYbEg==}
    engines: {node: '>= 0.8'}

  call-bind-apply-helpers@1.0.2:
    resolution: {integrity: sha512-Sp1ablJ0ivDkSzjcaJdxEunN5/XvksFJ2sMBFfq6x0ryhQV/2b/KwFe21cMpmHtPOSij8K99/wSfoEuTObmuMQ==}
    engines: {node: '>= 0.4'}

  call-bound@1.0.4:
    resolution: {integrity: sha512-+ys997U96po4Kx/ABpBCqhA9EuxJaQWDQg7295H4hBphv3IZg0boBKuwYpt4YXp6MZ5AmZQnU/tyMTlRpaSejg==}
    engines: {node: '>= 0.4'}

  callsites@3.1.0:
    resolution: {integrity: sha512-P8BjAsXvZS+VIDUI11hHCQEv74YT67YUi5JJFNWIqL235sBmjX4+qx9Muvls5ivyNENctx46xQLQ3aTuE7ssaQ==}
    engines: {node: '>=6'}

  caniuse-lite@1.0.30001754:
    resolution: {integrity: sha512-x6OeBXueoAceOmotzx3PO4Zpt4rzpeIFsSr6AAePTZxSkXiYDUmpypEl7e2+8NCd9bD7bXjqyef8CJYPC1jfxg==}

  chai@6.2.1:
    resolution: {integrity: sha512-p4Z49OGG5W/WBCPSS/dH3jQ73kD6tiMmUM+bckNK6Jr5JHMG3k9bg/BvKR8lKmtVBKmOiuVaV2ws8s9oSbwysg==}
    engines: {node: '>=18'}

  chalk@4.1.2:
    resolution: {integrity: sha512-oKnbhFyRIXpUuez8iBMmyEa4nbj4IOQyuhc/wy9kY7/WVPcwIO9VA668Pu8RkO7+0G76SLROeyw9CpQ061i4mA==}
    engines: {node: '>=10'}

  chownr@1.1.4:
    resolution: {integrity: sha512-jJ0bqzaylmJtVnNgzTeSOs8DPavpbYgEr/b0YL8/2GO3xJEhInFmhKMUnEJQjZumK7KXGFhUy89PrsJWlakBVg==}

  chromium-bidi@11.0.0:
    resolution: {integrity: sha512-cM3DI+OOb89T3wO8cpPSro80Q9eKYJ7hGVXoGS3GkDPxnYSqiv+6xwpIf6XERyJ9Tdsl09hmNmY94BkgZdVekw==}
    peerDependencies:
      devtools-protocol: '*'

  cli-cursor@3.1.0:
    resolution: {integrity: sha512-I/zHAwsKf9FqGoXM4WWRACob9+SNukZTd94DWF57E4toouRulbCxcUh6RKUEOQlYTHJnzkPMySvPNaaSLNfLZw==}
    engines: {node: '>=8'}

  cli-spinners@2.6.1:
    resolution: {integrity: sha512-x/5fWmGMnbKQAaNwN+UZlV79qBLM9JFnJuJ03gIi5whrob0xV0ofNVHy9DhwGdsMJQc2OKv0oGmLzvaqvAVv+g==}
    engines: {node: '>=6'}

  cliui@8.0.1:
    resolution: {integrity: sha512-BSeNnyus75C4//NQ9gQt1/csTXyo/8Sb+afLAkzAptFuMsod9HFokGNudZpi/oQV73hnVK+sR+5PVRMd+Dr7YQ==}
    engines: {node: '>=12'}

  clone@1.0.4:
    resolution: {integrity: sha512-JQHZ2QMW6l3aH/j6xCqQThY/9OH4D/9ls34cgkUBiEeocRTU04tHfKPBsUK1PqZCUQM7GiA0IIXJSuXHI64Kbg==}
    engines: {node: '>=0.8'}

  color-convert@2.0.1:
    resolution: {integrity: sha512-RRECPsj7iu/xb5oKYcsFHSppFNnsj/52OVTRKb4zP5onXwVF3zVmmToNcOfGC+CRDpfK/U584fMg38ZHCaElKQ==}
    engines: {node: '>=7.0.0'}

  color-name@1.1.4:
    resolution: {integrity: sha512-dOy+3AuW3a2wNbZHIuMZpTcgjGuLU/uBL/ubcZF9OXbDo8ff4O8yVp5Bf0efS8uEoYo5q4Fx7dY9OgQGXgAsQA==}

  columnify@1.6.0:
    resolution: {integrity: sha512-lomjuFZKfM6MSAnV9aCZC9sc0qGbmZdfygNv+nCpqVkSKdCxCklLtd16O0EILGkImHw9ZpHkAnHaB+8Zxq5W6Q==}
    engines: {node: '>=8.0.0'}

  combined-stream@1.0.8:
    resolution: {integrity: sha512-FQN4MRfuJeHf7cBbBMJFXhKSDq+2kAArBlmRBvcvFE5BB1HZKXtSFASDhdlz9zOYwxh8lDdnvmMOe/+5cdoEdg==}
    engines: {node: '>= 0.8'}

  content-disposition@1.0.0:
    resolution: {integrity: sha512-Au9nRL8VNUut/XSzbQA38+M78dzP4D+eqg3gfJHMIHHYa3bg067xj1KxMUWj+VULbiZMowKngFFbKczUrNJ1mg==}
    engines: {node: '>= 0.6'}

  content-type@1.0.5:
    resolution: {integrity: sha512-nTjqfcBFEipKdXCv4YDQWCfmcLZKm81ldF0pAopTvyrFGVbcR6P/VAAd5G7N+0tTr8QqiU0tFadD6FK4NtJwOA==}
    engines: {node: '>= 0.6'}

  convert-source-map@2.0.0:
    resolution: {integrity: sha512-Kvp459HrV2FEJ1CAsi1Ku+MY3kasH19TFykTz2xWmMeq6bk2NU3XXvfJ+Q61m0xktWwt+1HSYf3JZsTms3aRJg==}

  cookie-signature@1.2.2:
    resolution: {integrity: sha512-D76uU73ulSXrD1UXF4KE2TMxVVwhsnCgfAyTg9k8P6KGZjlXKrOLe4dJQKI3Bxi5wjesZoFXJWElNWBjPZMbhg==}
    engines: {node: '>=6.6.0'}

  cookie@0.7.2:
    resolution: {integrity: sha512-yki5XnKuf750l50uGTllt6kKILY4nQ1eNIQatoXEByZ5dWgnKqbnqmTrBE5B4N7lrMJKQ2ytWMiTO2o0v6Ew/w==}
    engines: {node: '>= 0.6'}

  core-js-compat@3.46.0:
    resolution: {integrity: sha512-p9hObIIEENxSV8xIu+V68JjSeARg6UVMG5mR+JEUguG3sI6MsiS1njz2jHmyJDvA+8jX/sytkBHup6kxhM9law==}

  cors@2.8.5:
    resolution: {integrity: sha512-KIHbLJqu73RGr/hnbrO9uBeixNGuvSQjul/jdFvS/KFSIH1hWVd1ng7zOHx+YrEfInLG7q4n6GHQ9cDtxv/P6g==}
    engines: {node: '>= 0.10'}

  corser@2.0.1:
    resolution: {integrity: sha512-utCYNzRSQIZNPIcGZdQc92UVJYAhtGAteCFg0yRaFm8f0P+CPtyGyHXJcGXnffjCybUCEx3FQ2G7U3/o9eIkVQ==}
    engines: {node: '>= 0.4.0'}

  cosmiconfig@7.1.0:
    resolution: {integrity: sha512-AdmX6xUzdNASswsFtmwSt7Vj8po9IuqXm0UXz7QKPuEUmPB4XyjGfaAr2PSuELMwkRMVH1EpIkX5bTZGRB3eCA==}
    engines: {node: '>=10'}

  cosmiconfig@9.0.0:
    resolution: {integrity: sha512-itvL5h8RETACmOTFc4UfIyB2RfEHi71Ax6E/PivVxq9NseKbOWpeyHEOIbmAw1rs8Ak0VursQNww7lf7YtUwzg==}
    engines: {node: '>=14'}
    peerDependencies:
      typescript: '>=4.9.5'
    peerDependenciesMeta:
      typescript:
        optional: true

  cross-spawn@7.0.6:
    resolution: {integrity: sha512-uV2QOWP2nWzsy2aMp8aRibhi9dlzF5Hgh5SHaB9OiTGEyDTiJJyx0uy51QXdyWbtAHNua4XJzUKca3OzKUd3vA==}
    engines: {node: '>= 8'}

  css-tree@3.1.0:
    resolution: {integrity: sha512-0eW44TGN5SQXU1mWSkKwFstI/22X2bG1nYzZTYMAWjylYURhse752YgbE4Cx46AC+bAvI+/dYTPRk1LqSUnu6w==}
    engines: {node: ^10 || ^12.20.0 || ^14.13.0 || >=15.0.0}

  cssstyle@5.3.3:
    resolution: {integrity: sha512-OytmFH+13/QXONJcC75QNdMtKpceNk3u8ThBjyyYjkEcy/ekBwR1mMAuNvi3gdBPW3N5TlCzQ0WZw8H0lN/bDw==}
    engines: {node: '>=20'}

  data-uri-to-buffer@6.0.2:
    resolution: {integrity: sha512-7hvf7/GW8e86rW0ptuwS3OcBGDjIi6SZva7hCyWC0yYry2cOPmLIjXAUHI6DK2HsnwJd9ifmt57i8eV2n4YNpw==}
    engines: {node: '>= 14'}

  data-urls@6.0.0:
    resolution: {integrity: sha512-BnBS08aLUM+DKamupXs3w2tJJoqU+AkaE/+6vQxi/G/DPmIZFJJp9Dkb1kM03AZx8ADehDUZgsNxju3mPXZYIA==}
    engines: {node: '>=20'}

  debug@4.4.3:
    resolution: {integrity: sha512-RGwwWnwQvkVfavKVt22FGLw+xYSdzARwm0ru6DhTVA3umU5hZc28V3kO4stgYryrTlLpuvgI9GiijltAjNbcqA==}
    engines: {node: '>=6.0'}
    peerDependencies:
      supports-color: '*'
    peerDependenciesMeta:
      supports-color:
        optional: true

  decimal.js@10.6.0:
    resolution: {integrity: sha512-YpgQiITW3JXGntzdUmyUR1V812Hn8T1YVXhCu+wO3OpS4eU9l4YdD3qjyiKdV6mvV29zapkMeD390UVEf2lkUg==}

  decompress-response@6.0.0:
    resolution: {integrity: sha512-aW35yZM6Bb/4oJlZncMH2LCoZtJXTRxES17vE3hoRiowU2kWHaJKFkSBDnDR+cm9J+9QhXmREyIfv0pji9ejCQ==}
    engines: {node: '>=10'}

  deep-extend@0.6.0:
    resolution: {integrity: sha512-LOHxIOaPYdHlJRtCQfDIVZtfw/ufM8+rVj649RIHzcm/vGwQRXFt6OPqIFWsm2XEMrNIEtWR64sY1LEKD2vAOA==}
    engines: {node: '>=4.0.0'}

  defaults@1.0.4:
    resolution: {integrity: sha512-eFuaLoy/Rxalv2kr+lqMlUnrDWV+3j4pljOIJgLIhI058IQfWJ7vXhyEIHu+HtC738klGALYxOKDO0bQP3tg8A==}

  define-lazy-prop@2.0.0:
    resolution: {integrity: sha512-Ds09qNh8yw3khSjiJjiUInaGX9xlqZDY7JVryGxdxV7NPeuqQfplOpQ66yJFZut3jLa5zOwkXw1g9EI2uKh4Og==}
    engines: {node: '>=8'}

  degenerator@5.0.1:
    resolution: {integrity: sha512-TllpMR/t0M5sqCXfj85i4XaAzxmS5tVA16dqvdkMwGmzI+dXLXnw3J+3Vdv7VKw+ThlTMboK6i9rnZ6Nntj5CQ==}
    engines: {node: '>= 14'}

  delayed-stream@1.0.0:
    resolution: {integrity: sha512-ZySD7Nf91aLB0RxL4KGrKHBXl7Eds1DAmEdcoVawXnLD7SDhpNgtuII2aAkg7a7QS41jxPSZ17p4VdGnMHk3MQ==}
    engines: {node: '>=0.4.0'}

  depd@2.0.0:
    resolution: {integrity: sha512-g7nH6P6dyDioJogAAGprGpCtVImJhpPk/roCzdb3fIh61/s/nPsfR6onyMwkCAR/OlC3yBC0lESvUoQEAssIrw==}
    engines: {node: '>= 0.8'}

  detect-libc@2.1.2:
    resolution: {integrity: sha512-Btj2BOOO83o3WyH59e8MgXsxEQVcarkUOpEYrubB0urwnN10yQ364rsiByU11nZlqWYZm05i/of7io4mzihBtQ==}
    engines: {node: '>=8'}

  detect-port@1.6.1:
    resolution: {integrity: sha512-CmnVc+Hek2egPx1PeTFVta2W78xy2K/9Rkf6cC4T59S50tVnzKj+tnx5mmx5lwvCkujZ4uRrpRSuV+IVs3f90Q==}
    engines: {node: '>= 4.0.0'}
    hasBin: true

  devtools-protocol@0.0.1521046:
    resolution: {integrity: sha512-vhE6eymDQSKWUXwwA37NtTTVEzjtGVfDr3pRbsWEQ5onH/Snp2c+2xZHWJJawG/0hCCJLRGt4xVtEVUVILol4w==}

  dotenv-expand@11.0.7:
    resolution: {integrity: sha512-zIHwmZPRshsCdpMDyVsqGmgyP0yT8GAgXUnkdAoJisxvf33k7yO6OuoKmcTGuXPWSsm8Oh88nZicRLA9Y0rUeA==}
    engines: {node: '>=12'}

  dotenv@16.4.7:
    resolution: {integrity: sha512-47qPchRCykZC03FhkYAhrvwU4xDBFIj1QPqaarj6mdM/hgUzfPHcpkHJOn3mJAufFeeAxAzeGsr5X0M4k6fLZQ==}
    engines: {node: '>=12'}

  dunder-proto@1.0.1:
    resolution: {integrity: sha512-KIN/nDJBQRcXw0MLVhZE9iQHmG68qAVIBg9CqmUYjmQIhgij9U5MFvrqkUL5FbtyyzZuOeOt0zdeRe4UY7ct+A==}
    engines: {node: '>= 0.4'}

  ee-first@1.1.1:
    resolution: {integrity: sha512-WMwm9LhRUo+WUaRN+vRuETqG89IgZphVSNkdFgeb6sS/E4OrDIN7t48CAewSHXc6C8lefD8KKfr5vY61brQlow==}

  ejs@3.1.10:
    resolution: {integrity: sha512-UeJmFfOrAQS8OJWPZ4qtgHyWExa088/MtK5UEyoJGFH67cDEXkZSviOiKRCZ4Xij0zxI3JECgYs3oKx+AizQBA==}
    engines: {node: '>=0.10.0'}
    hasBin: true

<<<<<<< HEAD
  electron-to-chromium@1.5.250:
    resolution: {integrity: sha512-/5UMj9IiGDMOFBnN4i7/Ry5onJrAGSbOGo3s9FEKmwobGq6xw832ccET0CE3CkkMBZ8GJSlUIesZofpyurqDXw==}
=======
  electron-to-chromium@1.5.249:
    resolution: {integrity: sha512-5vcfL3BBe++qZ5kuFhD/p8WOM1N9m3nwvJPULJx+4xf2usSlZFJ0qoNYO2fOX4hi3ocuDcmDobtA+5SFr4OmBg==}
>>>>>>> 6955c6e3

  emoji-regex@8.0.0:
    resolution: {integrity: sha512-MSjYzcWNOA0ewAHpz0MxpYFvwg6yjy1NG3xteoqz644VCo/RPgnr1/GGt+ic3iJTzQ8Eu3TdM14SawnVUmGE6A==}

  encodeurl@2.0.0:
    resolution: {integrity: sha512-Q0n9HRi4m6JuGIV1eFlmvJB7ZEVxu93IrMyiMsGC0lrMJMWzRgx6WGquyfQgZVb31vhGgXnfmPNNXmxnOkRBrg==}
    engines: {node: '>= 0.8'}

  end-of-stream@1.4.5:
    resolution: {integrity: sha512-ooEGc6HP26xXq/N+GCGOT0JKCLDGrq2bQUZrQ7gyrJiZANJ/8YDTxTpQBXGMn+WbIQXNVpyWymm7KYVICQnyOg==}

  enquirer@2.3.6:
    resolution: {integrity: sha512-yjNnPr315/FjS4zIsUxYguYUPP2e1NK4d7E7ZOLiyYCcbFBiTMyID+2wvm2w6+pZ/odMA7cRkjhsPbltwBOrLg==}
    engines: {node: '>=8.6'}

  entities@6.0.1:
    resolution: {integrity: sha512-aN97NXWF6AWBTahfVOIrB/NShkzi5H7F9r1s9mD3cDj4Ko5f2qhhVoYMibXF7GlLveb/D2ioWay8lxI97Ven3g==}
    engines: {node: '>=0.12'}

  env-paths@2.2.1:
    resolution: {integrity: sha512-+h1lkLKhZMTYjog1VEpJNG7NZJWcuc2DDk/qsqSTRRCOXiLjeQ1d1/udrUGhqMxUgAlwKNZ0cf2uqan5GLuS2A==}
    engines: {node: '>=6'}

  error-ex@1.3.4:
    resolution: {integrity: sha512-sqQamAnR14VgCr1A618A3sGrygcpK+HEbenA/HiEAkkUwcZIIB/tgWqHFxWgOyDh4nB4JCRimh79dR5Ywc9MDQ==}

  es-define-property@1.0.1:
    resolution: {integrity: sha512-e3nRfgfUZ4rNGL232gUgX06QNyyez04KdjFrF+LTRoOXmrOgFKDg4BCdsjW8EnT69eqdYGmRpJwiPVYNrCaW3g==}
    engines: {node: '>= 0.4'}

  es-errors@1.3.0:
    resolution: {integrity: sha512-Zf5H2Kxt2xjTvbJvP2ZWLEICxA6j+hAmMzIlypy4xcBg1vKVnx89Wy0GbS+kf5cwCVFFzdCFh2XSCFNULS6csw==}
    engines: {node: '>= 0.4'}

  es-module-lexer@1.7.0:
    resolution: {integrity: sha512-jEQoCwk8hyb2AZziIOLhDqpm5+2ww5uIE6lkO/6jcOCusfk6LhMHpXXfBLXTZ7Ydyt0j4VoUQv6uGNYbdW+kBA==}

  es-object-atoms@1.1.1:
    resolution: {integrity: sha512-FGgH2h8zKNim9ljj7dankFPcICIK9Cp5bm+c2gQSYePhpaG5+esrLODihIorn+Pe6FGJzWhXQotPv73jTaldXA==}
    engines: {node: '>= 0.4'}

  es-set-tostringtag@2.1.0:
    resolution: {integrity: sha512-j6vWzfrGVfyXxge+O0x5sh6cvxAog0a/4Rdd2K36zCMV5eJ+/+tOAngRO8cODMNWbVRdVlmGZQL2YS3yR8bIUA==}
    engines: {node: '>= 0.4'}

  esbuild@0.25.12:
    resolution: {integrity: sha512-bbPBYYrtZbkt6Os6FiTLCTFxvq4tt3JKall1vRwshA3fdVztsLAatFaZobhkBC8/BrPetoa0oksYoKXoG4ryJg==}
    engines: {node: '>=18'}
    hasBin: true

  escalade@3.2.0:
    resolution: {integrity: sha512-WUj2qlxaQtO4g6Pq5c29GTcWGDyd8itL8zTlipgECz3JesAiiOKotd8JU6otB3PACgG6xkJUyVhboMS+bje/jA==}
    engines: {node: '>=6'}

  escape-html@1.0.3:
    resolution: {integrity: sha512-NiSupZ4OeuGwr68lGIeym/ksIZMJodUGOSCZ/FSnTxcrekbvqrgdUxlJOMpijaKZVjAJrWrGs/6Jy8OMuyj9ow==}

  escape-string-regexp@1.0.5:
    resolution: {integrity: sha512-vbRorB5FUQWvla16U8R/qgaFIya2qGzwDrNmCZuYKrbdSUMG6I1ZCGQRefkRVhuOkIGVne7BQ35DSfo1qvJqFg==}
    engines: {node: '>=0.8.0'}

  escodegen@2.1.0:
    resolution: {integrity: sha512-2NlIDTwUWJN0mRPQOdtQBzbUHvdGY2P1VXSyU83Q3xKxM7WHX2Ql8dKq782Q9TgQUNOLEzEYu9bzLNj1q88I5w==}
    engines: {node: '>=6.0'}
    hasBin: true

  esprima@4.0.1:
    resolution: {integrity: sha512-eGuFFw7Upda+g4p+QHvnW0RyTX/SVeJBDM/gCtMARO0cLuT2HcEKnTPvhjV6aGeqrCB/sbNop0Kszm0jsaWU4A==}
    engines: {node: '>=4'}
    hasBin: true

  esquery@1.6.0:
    resolution: {integrity: sha512-ca9pw9fomFcKPvFLXhBKUK90ZvGibiGOvRJNbjljY7s7uq/5YO4BOzcYtJqExdx99rF6aAcnRxHmcUHcz6sQsg==}
    engines: {node: '>=0.10'}

  estraverse@5.3.0:
    resolution: {integrity: sha512-MMdARuVEQziNTeJD8DgMqmhwR11BRQ/cBP+pLtYdSTnf3MIO8fFeiINEbX36ZdNlfU/7A9f3gUw49B3oQsvwBA==}
    engines: {node: '>=4.0'}

  estree-walker@3.0.3:
    resolution: {integrity: sha512-7RUKfXgSMMkzt6ZuXmqapOurLGPPfgj6l9uRZ7lRGolvk0y2yocc35LdcxKC5PQZdn2DMqioAQ2NoWcrTKmm6g==}

  esutils@2.0.3:
    resolution: {integrity: sha512-kVscqXk4OCp68SZ0dkgEKVi6/8ij300KBWTJq32P/dYeWTSwK41WyTxalN1eRmA5Z9UU/LX9D7FWSmV9SAYx6g==}
    engines: {node: '>=0.10.0'}

  etag@1.8.1:
    resolution: {integrity: sha512-aIL5Fx7mawVa300al2BnEE4iNvo1qETxLrPI/o05L7z6go7fCw1J6EQmbK4FmJ2AS7kgVF/KEZWufBfdClMcPg==}
    engines: {node: '>= 0.6'}

  eventemitter3@4.0.7:
    resolution: {integrity: sha512-8guHBZCwKnFhYdHr2ysuRWErTwhoN2X8XELRlrRwpmfeY2jjuUN4taQMsULKUVo1K4DvZl+0pgfyoysHxvmvEw==}

  events-universal@1.0.1:
    resolution: {integrity: sha512-LUd5euvbMLpwOF8m6ivPCbhQeSiYVNb8Vs0fQ8QjXo0JTkEHpz8pxdQf0gStltaPpw0Cca8b39KxvK9cfKRiAw==}

  eventsource-parser@3.0.6:
    resolution: {integrity: sha512-Vo1ab+QXPzZ4tCa8SwIHJFaSzy4R6SHf7BY79rFBDf0idraZWAkYrDjDj8uWaSm3S2TK+hJ7/t1CEmZ7jXw+pg==}
    engines: {node: '>=18.0.0'}

  eventsource@3.0.7:
    resolution: {integrity: sha512-CRT1WTyuQoD771GW56XEZFQ/ZoSfWid1alKGDYMmkt2yl8UXrVR4pspqWNEcqKvVIzg6PAltWjxcSSPrboA4iA==}
    engines: {node: '>=18.0.0'}

  expand-template@2.0.3:
    resolution: {integrity: sha512-XYfuKMvj4O35f/pOXLObndIRvyQ+/+6AhODh+OKWj9S9498pHHn/IMszH+gt0fBCRWMNfk1ZSp5x3AifmnI2vg==}
    engines: {node: '>=6'}

  expect-type@1.2.2:
    resolution: {integrity: sha512-JhFGDVJ7tmDJItKhYgJCGLOWjuK9vPxiXoUFLwLDc99NlmklilbiQJwoctZtt13+xMw91MCk/REan6MWHqDjyA==}
    engines: {node: '>=12.0.0'}

  express-rate-limit@7.5.1:
    resolution: {integrity: sha512-7iN8iPMDzOMHPUYllBEsQdWVB6fPDMPqwjBaFrgr4Jgr/+okjvzAy+UHlYYL/Vs0OsOrMkwS6PJDkFlJwoxUnw==}
    engines: {node: '>= 16'}
    peerDependencies:
      express: '>= 4.11'

  express@5.1.0:
    resolution: {integrity: sha512-DT9ck5YIRU+8GYzzU5kT3eHGA5iL+1Zd0EutOmTE9Dtk+Tvuzd23VBU+ec7HPNSTxXYO55gPV/hq4pSBJDjFpA==}
    engines: {node: '>= 18'}

  extract-zip@2.0.1:
    resolution: {integrity: sha512-GDhU9ntwuKyGXdZBUgTIe+vXnWj0fppUEtMDL0+idd5Sta8TGpHssn/eusA9mrPr9qNDym6SxAYZjNvCn/9RBg==}
    engines: {node: '>= 10.17.0'}
    hasBin: true

  fast-deep-equal@3.1.3:
    resolution: {integrity: sha512-f3qQ9oQy9j2AhBe/H9VC91wLmKBCCU/gDOnKNAYG5hswO7BLKj09Hc5HYNz9cGI++xlpDCIgDaitVs03ATR84Q==}

  fast-fifo@1.3.2:
    resolution: {integrity: sha512-/d9sfos4yxzpwkDkuN7k2SqFKtYNmCTzgfEpz82x34IM9/zc8KGxQoXg1liNC/izpRM/MBdt44Nmx41ZWqk+FQ==}

  fast-uri@3.1.0:
    resolution: {integrity: sha512-iPeeDKJSWf4IEOasVVrknXpaBV0IApz/gp7S2bb7Z4Lljbl2MGJRqInZiUrQwV16cpzw/D3S5j5Julj/gT52AA==}

  fd-slicer@1.1.0:
    resolution: {integrity: sha512-cE1qsB/VwyQozZ+q1dGxR8LBYNZeofhEdUNGSMbQD3Gw2lAzX9Zb3uIU6Ebc/Fmyjo9AWWfnn0AUCHqtevs/8g==}

  fdir@6.5.0:
    resolution: {integrity: sha512-tIbYtZbucOs0BRGqPJkshJUYdL+SDH7dVM8gjy+ERp3WAUjLEFJE+02kanyHtwjWOnwrKYBiwAmM0p4kLJAnXg==}
    engines: {node: '>=12.0.0'}
    peerDependencies:
      picomatch: ^3 || ^4
    peerDependenciesMeta:
      picomatch:
        optional: true

  fflate@0.8.2:
    resolution: {integrity: sha512-cPJU47OaAoCbg0pBvzsgpTPhmhqI5eJjh/JIu8tPj5q+T7iLvW/JAYUqmE7KOB4R1ZyEhzBaIQpQpardBF5z8A==}

  figures@3.2.0:
    resolution: {integrity: sha512-yaduQFRKLXYOGgEn6AZau90j3ggSOyiqXU0F9JZfeXYhNa+Jk4X+s45A2zg5jns87GAFa34BBm2kXw4XpNcbdg==}
    engines: {node: '>=8'}

  file-uri-to-path@1.0.0:
    resolution: {integrity: sha512-0Zt+s3L7Vf1biwWZ29aARiVYLx7iMGnEUl9x33fbB/j3jR81u/O2LbqK+Bm1CDSNDKVtJ/YjwY7TUd5SkeLQLw==}

  filelist@1.0.4:
    resolution: {integrity: sha512-w1cEuf3S+DrLCQL7ET6kz+gmlJdbq9J7yXCSjK/OZCPA+qEN1WyF4ZAf0YYJa4/shHJra2t/d/r8SV4Ji+x+8Q==}

  finalhandler@2.1.0:
    resolution: {integrity: sha512-/t88Ty3d5JWQbWYgaOGCCYfXRwV1+be02WqYYlL6h0lEiUAMPM8o8qKGO01YIkOHzka2up08wvgYD0mDiI+q3Q==}
    engines: {node: '>= 0.8'}

  flat@5.0.2:
    resolution: {integrity: sha512-b6suED+5/3rTpUBdG1gupIl8MPFCAMA0QXwmljLhvCUKcUvdE4gWky9zpuGCcXHOsz4J9wPGNWq6OKpmIzz3hQ==}
    hasBin: true

  flatted@3.3.3:
    resolution: {integrity: sha512-GX+ysw4PBCz0PzosHDepZGANEuFCMLrnRTiEy9McGjmkCQYwRq4A/X786G/fjM/+OjsWSU1ZrY5qyARZmO/uwg==}

  follow-redirects@1.15.11:
    resolution: {integrity: sha512-deG2P0JfjrTxl50XGCDyfI97ZGVCxIpfKYmfyrQ54n5FO/0gfIES8C/Psl6kWVDolizcaaxZJnTS0QSMxvnsBQ==}
    engines: {node: '>=4.0'}
    peerDependencies:
      debug: '*'
    peerDependenciesMeta:
      debug:
        optional: true

  form-data@4.0.4:
    resolution: {integrity: sha512-KrGhL9Q4zjj0kiUt5OO4Mr/A/jlI2jDYs5eHBpYHPcBEVSiipAvn2Ko2HnPe20rmcuuvMHNdZFp+4IlGTMF0Ow==}
    engines: {node: '>= 6'}

  forwarded@0.2.0:
    resolution: {integrity: sha512-buRG0fpBtRHSTCOASe6hD258tEubFoRLb4ZNA6NxMVHNw2gOcwHo9wyablzMzOA5z9xA9L1KNjk/Nt6MT9aYow==}
    engines: {node: '>= 0.6'}

  fresh@2.0.0:
    resolution: {integrity: sha512-Rx/WycZ60HOaqLKAi6cHRKKI7zxWbJ31MhntmtwMoaTeF7XFH9hhBp8vITaMidfljRQ6eYWCKkaTK+ykVJHP2A==}
    engines: {node: '>= 0.8'}

  front-matter@4.0.2:
    resolution: {integrity: sha512-I8ZuJ/qG92NWX8i5x1Y8qyj3vizhXS31OxjKDu3LKP+7/qBgfIKValiZIEwoVoJKUHlhWtYrktkxV1XsX+pPlg==}

  fs-constants@1.0.0:
    resolution: {integrity: sha512-y6OAwoSIf7FyjMIv94u+b5rdheZEjzR63GTyZJm5qh4Bi+2YgwLCcI/fPFZkL5PSixOt6ZNKm+w+Hfp/Bciwow==}

  fsevents@2.3.3:
    resolution: {integrity: sha512-5xoDfX+fL7faATnagmWPpbFtwh/R77WmMMqqHGS65C3vvB0YHrgF+B1YmZ3441tMj5n63k0212XNoJwzlhffQw==}
    engines: {node: ^8.16.0 || ^10.6.0 || >=11.0.0}
    os: [darwin]

  function-bind@1.1.2:
    resolution: {integrity: sha512-7XHNxH7qX9xG5mIwxkhumTox/MIRNcOgDrxWsMt2pAr23WHp6MrRlN7FBSFpCpr+oVO0F744iUgR82nJMfG2SA==}

  gensync@1.0.0-beta.2:
    resolution: {integrity: sha512-3hN7NaskYvMDLQY55gnW3NQ+mesEAepTqlg+VEbj7zzqEMBVNhzcGYYeqFo/TlYz6eQiFcp1HcsCZO+nGgS8zg==}
    engines: {node: '>=6.9.0'}

  get-caller-file@2.0.5:
    resolution: {integrity: sha512-DyFP3BM/3YHTQOCUL/w0OZHR0lpKeGrxotcHWcqNEdnltqFwXVfhEBQ94eIo34AfQpo0rGki4cyIiftY06h2Fg==}
    engines: {node: 6.* || 8.* || >= 10.*}

  get-intrinsic@1.3.0:
    resolution: {integrity: sha512-9fSjSaos/fRIVIp+xSJlE6lfwhES7LNtKaCBIamHsjr2na1BiABJPo0mOjjz8GJDURarmCPGqaiVg5mfjb98CQ==}
    engines: {node: '>= 0.4'}

  get-proto@1.0.1:
    resolution: {integrity: sha512-sTSfBjoXBp89JvIKIefqw7U2CCebsc74kiY6awiGogKtoSGbgjYE/G/+l9sF3MWFPNc9IcoOC4ODfKHfxFmp0g==}
    engines: {node: '>= 0.4'}

  get-stream@5.2.0:
    resolution: {integrity: sha512-nBF+F1rAZVCu/p7rjzgA+Yb4lfYXrpl7a6VmJrU8wF9I1CKvP/QwPNZHnOlwbTkY6dvtFIzFMSyQXbLoTQPRpA==}
    engines: {node: '>=8'}

  get-uri@6.0.5:
    resolution: {integrity: sha512-b1O07XYq8eRuVzBNgJLstU6FYc1tS6wnMtF1I1D9lE8LxZSOGZ7LhxN54yPP6mGw5f2CkXY2BQUL9Fx41qvcIg==}
    engines: {node: '>= 14'}

  github-from-package@0.0.0:
    resolution: {integrity: sha512-SyHy3T1v2NUXn29OsWdxmK6RwHD+vkj3v8en8AOBZ1wBQ/hCAQ5bAQTD02kW4W9tUp/3Qh6J8r9EvntiyCmOOw==}

  gopd@1.2.0:
    resolution: {integrity: sha512-ZUKRh6/kUFoAiTAtTYPZJ3hw9wNxx+BIBOijnlG9PnrJsCcSjs1wyyD6vJpaYtgnzDrKYRSqf3OO6Rfa93xsRg==}
    engines: {node: '>= 0.4'}

  has-flag@4.0.0:
    resolution: {integrity: sha512-EykJT/Q1KjTWctppgIAgfSO0tKVuZUjhgMr17kqTumMl6Afv3EISleU7qZUzoXDFTAHTDC4NOoG/ZxU3EvlMPQ==}
    engines: {node: '>=8'}

  has-symbols@1.1.0:
    resolution: {integrity: sha512-1cDNdwJ2Jaohmb3sg4OmKaMBwuC48sYni5HUw2DvsC8LjGTLK9h+eb1X6RyuOHe4hT0ULCW68iomhjUoKUqlPQ==}
    engines: {node: '>= 0.4'}

  has-tostringtag@1.0.2:
    resolution: {integrity: sha512-NqADB8VjPFLM2V0VvHUewwwsw0ZWBaIdgo+ieHtK3hasLz4qeCRjYcqfB6AQrBggRKppKF8L52/VqdVsO47Dlw==}
    engines: {node: '>= 0.4'}

  hasown@2.0.2:
    resolution: {integrity: sha512-0hJU9SCPvmMzIBdZFqNPXWa6dqh7WdH0cII9y+CyS8rG3nL48Bclra9HmKhVVUHyPWNH5Y7xDwAB7bfgSjkUMQ==}
    engines: {node: '>= 0.4'}

  he@1.2.0:
    resolution: {integrity: sha512-F/1DnUGPopORZi0ni+CvrCgHQ5FyEAHRLSApuYWMmrbSwoN2Mn/7k+Gl38gJnR7yyDZk6WLXwiGod1JOWNDKGw==}
    hasBin: true

  html-encoding-sniffer@3.0.0:
    resolution: {integrity: sha512-oWv4T4yJ52iKrufjnyZPkrN0CH3QnrUqdB6In1g5Fe1mia8GmF36gnfNySxoZtxD5+NmYw1EElVXiBk93UeskA==}
    engines: {node: '>=12'}

  html-encoding-sniffer@4.0.0:
    resolution: {integrity: sha512-Y22oTqIU4uuPgEemfz7NDJz6OeKf12Lsu+QC+s3BVpda64lTiMYCyGwg5ki4vFxkMwQdeZDl2adZoqUgdFuTgQ==}
    engines: {node: '>=18'}

  html-escaper@2.0.2:
    resolution: {integrity: sha512-H2iMtd0I4Mt5eYiapRdIDjp+XzelXQ0tFE4JS7YFwFevXXMmOp9myNrUvCg0D6ws8iqkRPBfKHgbwig1SmlLfg==}

  http-errors@2.0.0:
    resolution: {integrity: sha512-FtwrG/euBzaEjYeRqOgly7G0qviiXoJWnvEH2Z1plBdXgbyjv34pHTSb9zoeHMyDy33+DWy5Wt9Wo+TURtOYSQ==}
    engines: {node: '>= 0.8'}

  http-proxy-agent@7.0.2:
    resolution: {integrity: sha512-T1gkAiYYDWYx3V5Bmyu7HcfcvL7mUrTWiM6yOfa3PIphViJ/gFPbvidQ+veqSOHci/PxBcDabeUNCzpOODJZig==}
    engines: {node: '>= 14'}

  http-proxy@1.18.1:
    resolution: {integrity: sha512-7mz/721AbnJwIVbnaSv1Cz3Am0ZLT/UBwkC92VlxhXv/k/BBQfM2fXElQNC27BVGr0uwUpplYPQM9LnaBMR5NQ==}
    engines: {node: '>=8.0.0'}

  http-server@14.1.1:
    resolution: {integrity: sha512-+cbxadF40UXd9T01zUHgA+rlo2Bg1Srer4+B4NwIHdaGxAGGv59nYRnGGDJ9LBk7alpS0US+J+bLLdQOOkJq4A==}
    engines: {node: '>=12'}
    hasBin: true

  https-proxy-agent@7.0.6:
    resolution: {integrity: sha512-vK9P5/iUfdl95AI+JVyUuIcVtd4ofvtrOr3HNtM2yxC9bnMbEdp3x01OhQNnjb8IJYi38VlTE3mBXwcfvywuSw==}
    engines: {node: '>= 14'}

  iconv-lite@0.6.3:
    resolution: {integrity: sha512-4fCk79wshMdzMp2rH06qWrJE4iolqLhCUH+OiuIgU++RB0+94NlDL81atO7GX55uUKueo0txHNtvEyI6D7WdMw==}
    engines: {node: '>=0.10.0'}

  iconv-lite@0.7.0:
    resolution: {integrity: sha512-cf6L2Ds3h57VVmkZe+Pn+5APsT7FpqJtEhhieDCvrE2MK5Qk9MyffgQyuxQTm6BChfeZNtcOLHp9IcWRVcIcBQ==}
    engines: {node: '>=0.10.0'}

  ieee754@1.2.1:
    resolution: {integrity: sha512-dcyqhDvX1C46lXZcVqCpK+FtMRQVdIMN6/Df5js2zouUsqG7I6sFxitIC+7KYK29KdXOLHdu9zL4sFnoVQnqaA==}

  ignore@5.3.2:
    resolution: {integrity: sha512-hsBTNUqQTDwkWtcdYI2i06Y/nUBEsNEDJKjWdigLvegy8kDuJAS8uRlpkkcQpyEXL0Z/pjDy5HBmMjRCJ2gq+g==}
    engines: {node: '>= 4'}

  ignore@7.0.5:
    resolution: {integrity: sha512-Hs59xBNfUIunMFgWAbGX5cq6893IbWg4KnrjbYwX3tx0ztorVgTDA6B2sxf8ejHJ4wz8BqGUMYlnzNBer5NvGg==}
    engines: {node: '>= 4'}

  import-fresh@3.3.1:
    resolution: {integrity: sha512-TR3KfrTZTYLPB6jUjfx6MF9WcWrHL9su5TObK4ZkYgBdWKPOFoSoQIdEuTuR82pmtxH2spWG9h6etwfr1pLBqQ==}
    engines: {node: '>=6'}

  inherits@2.0.4:
    resolution: {integrity: sha512-k/vGaX4/Yla3WzyMCvTQOXYeIHvqOKtnqBduzTHpzpQZzAskKMhZ2K+EnBiSM9zGSoIFeMpXKxa4dYeZIQqewQ==}

  ini@1.3.8:
    resolution: {integrity: sha512-JV/yugV2uzW5iMRSiZAyDtQd+nxtUnjeLt0acNdw98kKLrvuRVyB80tsREOE7yvGVgalhZ6RNXCmEHkUKBKxew==}

  ip-address@10.1.0:
    resolution: {integrity: sha512-XXADHxXmvT9+CRxhXg56LJovE+bmWnEWB78LB83VZTprKTmaC5QfruXocxzTZ2Kl0DNwKuBdlIhjL8LeY8Sf8Q==}
    engines: {node: '>= 12'}

  ipaddr.js@1.9.1:
    resolution: {integrity: sha512-0KI/607xoxSToH7GjN1FfSbLoU0+btTicjsQSWQlh/hZykN8KpmMf7uYwPW3R+akZ6R/w18ZlXSHBYXiYUPO3g==}
    engines: {node: '>= 0.10'}

  is-arrayish@0.2.1:
    resolution: {integrity: sha512-zz06S8t0ozoDXMG+ube26zeCTNXcKIPJZJi8hBrF4idCLms4CG9QtK7qBl1boi5ODzFpjswb5JPmHCbMpjaYzg==}

  is-core-module@2.16.1:
    resolution: {integrity: sha512-UfoeMA6fIJ8wTYFEUjelnaGI67v6+N7qXJEvQuIGa99l4xsCruSYOVSQ0uPANn4dAzm8lkYPaKLrrijLq7x23w==}
    engines: {node: '>= 0.4'}

  is-docker@2.2.1:
    resolution: {integrity: sha512-F+i2BKsFrH66iaUFc0woD8sLy8getkwTwtOBjvs56Cx4CgJDeKQeqfz8wAYiSb8JOprWhHH5p77PbmYCvvUuXQ==}
    engines: {node: '>=8'}
    hasBin: true

  is-fullwidth-code-point@3.0.0:
    resolution: {integrity: sha512-zymm5+u+sCsSWyD9qNaejV3DFvhCKclKdizYaJUuHA83RLjb7nSuGnddCHGv0hk+KY7BMAlsWeK4Ueg6EV6XQg==}
    engines: {node: '>=8'}

  is-interactive@1.0.0:
    resolution: {integrity: sha512-2HvIEKRoqS62guEC+qBjpvRubdX910WCMuJTZ+I9yvqKU2/12eSL549HMwtabb4oupdj2sMP50k+XJfB/8JE6w==}
    engines: {node: '>=8'}

  is-potential-custom-element-name@1.0.1:
    resolution: {integrity: sha512-bCYeRA2rVibKZd+s2625gGnGF/t7DSqDs4dP7CrLA1m7jKWz6pps0LpYLJN8Q64HtmPKJ1hrN3nzPNKFEKOUiQ==}

  is-promise@4.0.0:
    resolution: {integrity: sha512-hvpoI6korhJMnej285dSg6nu1+e6uxs7zG3BYAm5byqDsgJNWwxzM6z6iZiAgQR4TJ30JmBTOwqZUw3WlyH3AQ==}

  is-unicode-supported@0.1.0:
    resolution: {integrity: sha512-knxG2q4UC3u8stRGyAVJCOdxFmv5DZiRcdlIaAQXAbSfJya+OhopNotLQrstBhququ4ZpuKbDc/8S6mgXgPFPw==}
    engines: {node: '>=10'}

  is-wsl@2.2.0:
    resolution: {integrity: sha512-fKzAra0rGJUUBwGBgNkHZuToZcn+TtXHpeCgmkMJMMYx1sQDYaCSyjJBSCa2nH1DGm7s3n1oBnohoVTBaN7Lww==}
    engines: {node: '>=8'}

  isexe@2.0.0:
    resolution: {integrity: sha512-RHxMLp9lnKHGHRng9QFhRCMbYAcVpn69smSGcq3f36xjgVVWThj4qqLbTLlq7Ssj8B+fIQ1EuCEGI2lKsyQeIw==}

  istanbul-lib-coverage@3.2.2:
    resolution: {integrity: sha512-O8dpsF+r0WV/8MNRKfnmrtCWhuKjxrq2w+jpzBL5UZKTi2LeVWnWOmWRxFlesJONmc+wLAGvKQZEOanko0LFTg==}
    engines: {node: '>=8'}

  istanbul-lib-report@3.0.1:
    resolution: {integrity: sha512-GCfE1mtsHGOELCU8e/Z7YWzpmybrx/+dSTfLrvY8qRmaY6zXTKWn6WQIjaAFw069icm6GVMNkgu0NzI4iPZUNw==}
    engines: {node: '>=10'}

  istanbul-lib-source-maps@5.0.6:
    resolution: {integrity: sha512-yg2d+Em4KizZC5niWhQaIomgf5WlL4vOOjZ5xGCmF8SnPE/mDWWXgvRExdcpCgh9lLRRa1/fSYp2ymmbJ1pI+A==}
    engines: {node: '>=10'}

  istanbul-reports@3.2.0:
    resolution: {integrity: sha512-HGYWWS/ehqTV3xN10i23tkPkpH46MLCIMFNCaaKNavAXTF1RkqxawEPtnjnGZ6XKSInBKkiOA5BKS+aZiY3AvA==}
    engines: {node: '>=8'}

  jake@10.9.4:
    resolution: {integrity: sha512-wpHYzhxiVQL+IV05BLE2Xn34zW1S223hvjtqk0+gsPrwd/8JNLXJgZZM/iPFsYc1xyphF+6M6EvdE5E9MBGkDA==}
    engines: {node: '>=10'}
    hasBin: true

  jest-diff@30.2.0:
    resolution: {integrity: sha512-dQHFo3Pt4/NLlG5z4PxZ/3yZTZ1C7s9hveiOj+GCN+uT109NC2QgsoVZsVOAvbJ3RgKkvyLGXZV9+piDpWbm6A==}
    engines: {node: ^18.14.0 || ^20.0.0 || ^22.0.0 || >=24.0.0}

  jiti@2.6.1:
    resolution: {integrity: sha512-ekilCSN1jwRvIbgeg/57YFh8qQDNbwDb9xT/qu2DAHbFFZUicIl4ygVaAvzveMhMVr3LnpSKTNnwt8PoOfmKhQ==}
    hasBin: true

  js-tokens@4.0.0:
    resolution: {integrity: sha512-RdJUflcE3cUzKiMqQgsCu06FPu9UdIJO0beYbPhHN4k6apgJtifcoCtT9bcxOpYBtpD2kCM6Sbzg4CausW/PKQ==}

  js-tokens@9.0.1:
    resolution: {integrity: sha512-mxa9E9ITFOt0ban3j6L5MpjwegGz6lBQmM1IJkWeBZGcMxto50+eWdjC/52xDbS2vy0k7vIMK0Fe2wfL9OQSpQ==}

  js-yaml@3.14.1:
    resolution: {integrity: sha512-okMH7OXXJ7YrN9Ok3/SXrnu4iX9yOk+25nqX4imS2npuvTYDmo/QEZoqwZkYaIDk3jVvBOTOIEgEhaLOynBS9g==}
    hasBin: true

  js-yaml@4.1.1:
    resolution: {integrity: sha512-qQKT4zQxXl8lLwBtHMWwaTcGfFOZviOJet3Oy/xmGk2gZH677CJM9EvtfdSkgWcATZhj/55JZ0rmy3myCT5lsA==}
    hasBin: true

  jsdom@27.2.0:
    resolution: {integrity: sha512-454TI39PeRDW1LgpyLPyURtB4Zx1tklSr6+OFOipsxGUH1WMTvk6C65JQdrj455+DP2uJ1+veBEHTGFKWVLFoA==}
    engines: {node: ^20.19.0 || ^22.12.0 || >=24.0.0}
    peerDependencies:
      canvas: ^3.0.0
    peerDependenciesMeta:
      canvas:
        optional: true

  jsesc@3.1.0:
    resolution: {integrity: sha512-/sM3dO2FOzXjKQhJuo0Q173wf2KOo8t4I8vHy6lF9poUp7bKT0/NHE8fPX23PwfhnykfqnC2xRxOnVw5XuGIaA==}
    engines: {node: '>=6'}
    hasBin: true

  json-parse-even-better-errors@2.3.1:
    resolution: {integrity: sha512-xyFwyhro/JEof6Ghe2iz2NcXoj2sloNsWr/XsERDK/oiPCfaNhl5ONfp+jQdAZRQQ0IJWNzH9zIZF7li91kh2w==}

  json-schema-traverse@1.0.0:
    resolution: {integrity: sha512-NM8/P9n3XjXhIZn1lLhkFaACTOURQXjWhV4BA/RnOv8xvgqtqpAX9IO4mRQxSx1Rlo4tqzeqb0sOlruaOy3dug==}

  json5@2.2.3:
    resolution: {integrity: sha512-XmOWe7eyHYH14cLdVPoyg+GOH3rYX++KpzrylJwSW98t3Nk+U8XOl8FWKOgwtzdb8lXGf6zYwDUzeHMWfxasyg==}
    engines: {node: '>=6'}
    hasBin: true

  jsonc-parser@3.2.0:
    resolution: {integrity: sha512-gfFQZrcTc8CnKXp6Y4/CBT3fTc0OVuDofpre4aEeEpSBPV5X5v4+Vmx+8snU7RLPrNHPKSgLxGo9YuQzz20o+w==}

  lines-and-columns@1.2.4:
    resolution: {integrity: sha512-7ylylesZQ/PV29jhEDl3Ufjo6ZX7gCqJr5F7PKrqc93v7fzSymt1BpwEU8nAUXs8qzzvqhbjhK5QZg6Mt/HkBg==}

  lines-and-columns@2.0.3:
    resolution: {integrity: sha512-cNOjgCnLB+FnvWWtyRTzmB3POJ+cXxTA81LoW7u8JdmhfXzriropYwpjShnz1QLLWsQwY7nIxoDmcPTwphDK9w==}
    engines: {node: ^12.20.0 || ^14.13.1 || >=16.0.0}

  lodash.debounce@4.0.8:
    resolution: {integrity: sha512-FT1yDzDYEoYWhnSGnpE/4Kj1fLZkDFyqRb7fNt6FdYOSxlUWAtp42Eh6Wb0rGIv/m9Bgo7x4GhQbm5Ys4SG5ow==}

  log-symbols@4.1.0:
    resolution: {integrity: sha512-8XPvpAA8uyhfteu8pIvQxpJZ7SYYdpUivZpGy6sFsBuKRY/7rQGavedeB8aK+Zkyq6upMFVL/9AW6vOYzfRyLg==}
    engines: {node: '>=10'}

  lru-cache@11.2.2:
    resolution: {integrity: sha512-F9ODfyqML2coTIsQpSkRHnLSZMtkU8Q+mSfcaIyKwy58u+8k5nvAYeiNhsyMARvzNcXJ9QfWVrcPsC9e9rAxtg==}
    engines: {node: 20 || >=22}

  lru-cache@5.1.1:
    resolution: {integrity: sha512-KpNARQA3Iwv+jTA0utUVVbrh+Jlrr1Fv0e56GGzAFOXN7dk/FviaDW8LHmK52DlcH4WP2n6gI8vN1aesBFgo9w==}

  lru-cache@7.18.3:
    resolution: {integrity: sha512-jumlc0BIUrS3qJGgIkWZsyfAM7NCWiBcCDhnd+3NNM5KbBmLTgHVfWBcg6W+rLUsIpzpERPsvwUP7CckAQSOoA==}
    engines: {node: '>=12'}

  magic-string@0.30.21:
    resolution: {integrity: sha512-vd2F4YUyEXKGcLHoq+TEyCjxueSeHnFxyyjNp80yg0XV4vUhnDer/lvvlqM/arB5bXQN5K2/3oinyCRyx8T2CQ==}

  magicast@0.5.1:
    resolution: {integrity: sha512-xrHS24IxaLrvuo613F719wvOIv9xPHFWQHuvGUBmPnCA/3MQxKI3b+r7n1jAoDHmsbC5bRhTZYR77invLAxVnw==}

  make-dir@4.0.0:
    resolution: {integrity: sha512-hXdUTZYIVOt1Ex//jAQi+wTZZpUpwBj/0QsOzqegb3rGMMeJiSEu5xLHnYfBrRV4RH2+OCSOO95Is/7x1WJ4bw==}
    engines: {node: '>=10'}

  math-intrinsics@1.1.0:
    resolution: {integrity: sha512-/IXtbwEk5HTPyEwyKX6hGkYXxM9nbj64B+ilVJnC/R6B0pH5G4V3b0pVbL7DBj4tkhBAppbQUlf6F6Xl9LHu1g==}
    engines: {node: '>= 0.4'}

  mdn-data@2.12.2:
    resolution: {integrity: sha512-IEn+pegP1aManZuckezWCO+XZQDplx1366JoVhTpMpBB1sPey/SbveZQUosKiKiGYjg1wH4pMlNgXbCiYgihQA==}

  media-typer@1.1.0:
    resolution: {integrity: sha512-aisnrDP4GNe06UcKFnV5bfMNPBUw4jsLGaWwWfnH3v02GnBuXX2MCVn5RbrWo0j3pczUilYblq7fQ7Nw2t5XKw==}
    engines: {node: '>= 0.8'}

  merge-descriptors@2.0.0:
    resolution: {integrity: sha512-Snk314V5ayFLhp3fkUREub6WtjBfPdCPY1Ln8/8munuLuiYhsABgBVWsozAG+MWMbVEvcdcpbi9R7ww22l9Q3g==}
    engines: {node: '>=18'}

  mime-db@1.52.0:
    resolution: {integrity: sha512-sPU4uV7dYlvtWJxwwxHD0PuihVNiE7TyAbQ5SWxDCB9mUYvOgroQOwYQQOKPJ8CIbE+1ETVlOoK1UC2nU3gYvg==}
    engines: {node: '>= 0.6'}

  mime-db@1.54.0:
    resolution: {integrity: sha512-aU5EJuIN2WDemCcAp2vFBfp/m4EAhWJnUNSSw0ixs7/kXbd6Pg64EmwJkNdFhB8aWt1sH2CTXrLxo/iAGV3oPQ==}
    engines: {node: '>= 0.6'}

  mime-types@2.1.35:
    resolution: {integrity: sha512-ZDY+bPm5zTTF+YpCrAU9nK0UgICYPT0QtT1NZWFv4s++TNkcgVaT0g6+4R2uI4MjQjzysHB1zxuWL50hzaeXiw==}
    engines: {node: '>= 0.6'}

  mime-types@3.0.1:
    resolution: {integrity: sha512-xRc4oEhT6eaBpU1XF7AjpOFD+xQmXNB5OVKwp4tqCuBpHLS/ZbBDrc07mYTDqVMg6PfxUjjNp85O6Cd2Z/5HWA==}
    engines: {node: '>= 0.6'}

  mime@1.6.0:
    resolution: {integrity: sha512-x0Vn8spI+wuJ1O6S7gnbaQg8Pxh4NNHb7KSINmEWKiPE4RKOplvijn+NkmYmmRgP68mc70j2EbeTFRsrswaQeg==}
    engines: {node: '>=4'}
    hasBin: true

  mimic-fn@2.1.0:
    resolution: {integrity: sha512-OqbOk5oEQeAZ8WXWydlu9HJjz9WVdEIvamMCcXmuqUYjTknH/sqsWvhQ3vgwKFRR1HpjvNBKQ37nbJgYzGqGcg==}
    engines: {node: '>=6'}

  mimic-response@3.1.0:
    resolution: {integrity: sha512-z0yWI+4FDrrweS8Zmt4Ej5HdJmky15+L2e6Wgn3+iK5fWzb6T3fhNFq2+MeTRb064c6Wr4N/wv0DzQTjNzHNGQ==}
    engines: {node: '>=10'}

  minimatch@5.1.6:
    resolution: {integrity: sha512-lKwV/1brpG6mBUFHtb7NUmtABCb2WZZmm2wNiOA5hAb8VdCS4B3dtMWyvcoViccwAW/COERjXLt0zP1zXUN26g==}
    engines: {node: '>=10'}

  minimatch@9.0.3:
    resolution: {integrity: sha512-RHiac9mvaRw0x3AYRgDC1CxAP7HTcNrrECeA8YYJeWnpo+2Q5CegtZjaotWTWxDG3UeGA1coE05iH1mPjT/2mg==}
    engines: {node: '>=16 || 14 >=14.17'}

  minimist@1.2.8:
    resolution: {integrity: sha512-2yyAR8qBkN3YuheJanUpWC5U3bb5osDywNB8RzDVlDwDHbocAJveqqj1u8+SVD7jkWT4yvsHCpWqqWqAxb0zCA==}

  mitt@3.0.1:
    resolution: {integrity: sha512-vKivATfr97l2/QBCYAkXYDbrIWPM2IIKEl7YPhjCvKlG3kE2gm+uBo6nEXK3M5/Ffh/FLpKExzOQ3JJoJGFKBw==}

  mkdirp-classic@0.5.3:
    resolution: {integrity: sha512-gKLcREMhtuZRwRAfqP3RFW+TK4JqApVBtOIftVgjuABpAtpxhPGaDcfvbhNvD0B8iD1oUr/txX35NjcaY6Ns/A==}

  mrmime@2.0.1:
    resolution: {integrity: sha512-Y3wQdFg2Va6etvQ5I82yUhGdsKrcYox6p7FfL1LbK2J4V01F9TGlepTIhnK24t7koZibmg82KGglhA1XK5IsLQ==}
    engines: {node: '>=10'}

  ms@2.1.3:
    resolution: {integrity: sha512-6FlzubTLZG3J2a/NVCAleEhjzq5oxgHyaCU9yYXvcLsvoVaHJq/s5xXI6/XXP6tz7R9xAOtHnSO/tXtF3WRTlA==}

  nanoid@3.3.11:
    resolution: {integrity: sha512-N8SpfPUnUp1bK+PMYW8qSWdl9U+wwNWI4QKxOYDy9JAro3WMX7p2OeVRF9v+347pnakNevPmiHhNmZ2HbFA76w==}
    engines: {node: ^10 || ^12 || ^13.7 || ^14 || >=15.0.1}
    hasBin: true

  napi-build-utils@2.0.0:
    resolution: {integrity: sha512-GEbrYkbfF7MoNaoh2iGG84Mnf/WZfB0GdGEsM8wz7Expx/LlWf5U8t9nvJKXSp3qr5IsEbK04cBGhol/KwOsWA==}

  negotiator@1.0.0:
    resolution: {integrity: sha512-8Ofs/AUQh8MaEcrlq5xOX0CQ9ypTF5dl78mjlMNfOK08fzpgTHQRQPBxcPlEtIw0yRpws+Zo/3r+5WRby7u3Gg==}
    engines: {node: '>= 0.6'}

  netmask@2.0.2:
    resolution: {integrity: sha512-dBpDMdxv9Irdq66304OLfEmQ9tbNRFnFTuZiLo+bD+r332bBmMJ8GBLXklIXXgxd3+v9+KUnZaUR5PJMa75Gsg==}
    engines: {node: '>= 0.4.0'}

  node-abi@3.83.0:
    resolution: {integrity: sha512-o2PH88PgFlfoSDjU5oq/b/p9m+DJaPfslRI5FzNqcK1ea1i2/8xo/FL850kdgw0EAQJ/cSyyi2W2fBjHBdg5rA==}
    engines: {node: '>=10'}

  node-machine-id@1.1.12:
    resolution: {integrity: sha512-QNABxbrPa3qEIfrE6GOJ7BYIuignnJw7iQ2YPbc3Nla1HzRJjXzZOiikfF8m7eAMfichLt3M4VgLOetqgDmgGQ==}

  node-releases@2.0.27:
    resolution: {integrity: sha512-nmh3lCkYZ3grZvqcCH+fjmQ7X+H0OeZgP40OierEaAptX4XofMh5kwNbWh7lBduUzCcV/8kZ+NDLCwm2iorIlA==}

  npm-run-path@4.0.1:
    resolution: {integrity: sha512-S48WzZW777zhNIrn7gxOlISNAqi9ZC/uQFnRdbeIHhZhCA6UqpkOT8T1G7BvfdgP4Er8gF4sUbaS0i7QvIfCWw==}
    engines: {node: '>=8'}

  nx@22.0.3:
    resolution: {integrity: sha512-WyB9TVhEFNuOSfeM3p5uI9qzLaQVrUPOMJcGnY1/mHICftEPYEpnMzXtydXBTeo8dYpqoc2552Cn42irgBf+xw==}
    hasBin: true
    peerDependencies:
      '@swc-node/register': ^1.8.0
      '@swc/core': ^1.3.85
    peerDependenciesMeta:
      '@swc-node/register':
        optional: true
      '@swc/core':
        optional: true

  object-assign@4.1.1:
    resolution: {integrity: sha512-rJgTQnkUnH1sFw8yT6VSU3zD3sWmu6sZhIseY8VX+GRu3P6F7Fu+JNDoXfklElbLJSnc3FUQHVe4cU5hj+BcUg==}
    engines: {node: '>=0.10.0'}

  object-inspect@1.13.4:
    resolution: {integrity: sha512-W67iLl4J2EXEGTbfeHCffrjDfitvLANg0UlX3wFUUSTx92KXRFegMHUVgSqE+wvhAbi4WqjGg9czysTV2Epbew==}
    engines: {node: '>= 0.4'}

  on-finished@2.4.1:
    resolution: {integrity: sha512-oVlzkg3ENAhCk2zdv7IJwd/QUD4z2RxRwpkcGY8psCVcCYZNq4wYnVWALHM+brtuJjePWiYF/ClmuDr8Ch5+kg==}
    engines: {node: '>= 0.8'}

  once@1.4.0:
    resolution: {integrity: sha512-lNaJgI+2Q5URQBkccEKHTQOPaXdUxnZZElQTZY0MFUAuaEqe1E+Nyvgdz/aIyNi6Z9MzO5dv1H8n58/GELp3+w==}

  onetime@5.1.2:
    resolution: {integrity: sha512-kbpaSSGJTWdAY5KPVeMOKXSrPtr8C8C7wodJbcsd51jRnmD+GZu8Y0VoU6Dm5Z4vWr0Ig/1NKuWRKf7j5aaYSg==}
    engines: {node: '>=6'}

  open@8.4.2:
    resolution: {integrity: sha512-7x81NCL719oNbsq/3mh+hVrAWmFuEYUqrq/Iw3kUzH8ReypT9QQ0BLoJS7/G9k6N81XjW4qHWtjWwe/9eLy1EQ==}
    engines: {node: '>=12'}

  opener@1.5.2:
    resolution: {integrity: sha512-ur5UIdyw5Y7yEj9wLzhqXiy6GZ3Mwx0yGI+5sMn2r0N0v3cKJvUmFH5yPP+WXh9e0xfyzyJX95D8l088DNFj7A==}
    hasBin: true

  ora@5.3.0:
    resolution: {integrity: sha512-zAKMgGXUim0Jyd6CXK9lraBnD3H5yPGBPPOkC23a2BG6hsm4Zu6OQSjQuEtV0BHDf4aKHcUFvJiGRrFuW3MG8g==}
    engines: {node: '>=10'}

  pac-proxy-agent@7.2.0:
    resolution: {integrity: sha512-TEB8ESquiLMc0lV8vcd5Ql/JAKAoyzHFXaStwjkzpOpC5Yv+pIzLfHvjTSdf3vpa2bMiUQrg9i6276yn8666aA==}
    engines: {node: '>= 14'}

  pac-resolver@7.0.1:
    resolution: {integrity: sha512-5NPgf87AT2STgwa2ntRMr45jTKrYBGkVU36yT0ig/n/GMAa3oPqhZfIQ2kMEimReg0+t9kZViDVZ83qfVUlckg==}
    engines: {node: '>= 14'}

  parent-module@1.0.1:
    resolution: {integrity: sha512-GQ2EWRpQV8/o+Aw8YqtfZZPfNRWZYkbidE9k5rpl/hC3vtHHBfGm2Ifi6qWV+coDGkrUKZAxE3Lot5kcsRlh+g==}
    engines: {node: '>=6'}

  parse-json@5.2.0:
    resolution: {integrity: sha512-ayCKvm/phCGxOkYRSCM82iDwct8/EonSEgCSxWxD7ve6jHggsFl4fZVQBPRNgQoKiuV/odhFrGzQXZwbifC8Rg==}
    engines: {node: '>=8'}

  parse5@7.3.0:
    resolution: {integrity: sha512-IInvU7fabl34qmi9gY8XOVxhYyMyuH2xUNpb2q8/Y+7552KlejkRvqvD19nMoUW/uQGGbqNpA6Tufu5FL5BZgw==}

  parse5@8.0.0:
    resolution: {integrity: sha512-9m4m5GSgXjL4AjumKzq1Fgfp3Z8rsvjRNbnkVwfu2ImRqE5D0LnY2QfDen18FSY9C573YU5XxSapdHZTZ2WolA==}

  parseurl@1.3.3:
    resolution: {integrity: sha512-CiyeOxFT/JZyN5m0z9PfXw4SCBJ6Sygz1Dpl0wqjlhDEGGBP1GnsUVEL0p63hoG1fcj3fHynXi9NYO4nWOL+qQ==}
    engines: {node: '>= 0.8'}

  path-key@3.1.1:
    resolution: {integrity: sha512-ojmeN0qd+y0jszEtoY48r0Peq5dwMEkIlCOu6Q5f41lfkswXuKtYrhgoTpLnyIcHm24Uhqx+5Tqm2InSwLhE6Q==}
    engines: {node: '>=8'}

  path-parse@1.0.7:
    resolution: {integrity: sha512-LDJzPVEEEPR+y48z93A0Ed0yXb8pAByGWo/k5YYdYgpY2/2EsOsksJrq7lOHxryrVOn1ejG6oAp8ahvOIQD8sw==}

  path-to-regexp@8.3.0:
    resolution: {integrity: sha512-7jdwVIRtsP8MYpdXSwOS0YdD0Du+qOoF/AEPIt88PcCFrZCzx41oxku1jD88hZBwbNUIEfpqvuhjFaMAqMTWnA==}

  path-type@4.0.0:
    resolution: {integrity: sha512-gDKb8aZMDeD/tZWs9P6+q0J9Mwkdl6xMV8TjnGP3qJVJ06bdMgkbBlLU8IdfOsIsFz2BW1rNVT3XuNEl8zPAvw==}
    engines: {node: '>=8'}

  pathe@2.0.3:
    resolution: {integrity: sha512-WUjGcAqP1gQacoQe+OBJsFA7Ld4DyXuUIjZ5cc75cLHvJ7dtNsTugphxIADwspS+AraAUePCKrSVtPLFj/F88w==}

  pend@1.2.0:
    resolution: {integrity: sha512-F3asv42UuXchdzt+xXqfW1OGlVBe+mxa2mqI0pg5yAHZPvFmY3Y6drSf/GQ1A86WgWEN9Kzh/WrgKa6iGcHXLg==}

  picocolors@1.1.1:
    resolution: {integrity: sha512-xceH2snhtb5M9liqDsmEw56le376mTZkEX/jEb/RxNFyegNul7eNslCXP9FDj/Lcu0X8KEyMceP2ntpaHrDEVA==}

  picomatch@4.0.2:
    resolution: {integrity: sha512-M7BAV6Rlcy5u+m6oPhAPFgJTzAioX/6B0DxyvDlo9l8+T3nLKbrczg2WLUyzd45L8RqfUMyGPzekbMvX2Ldkwg==}
    engines: {node: '>=12'}

  picomatch@4.0.3:
    resolution: {integrity: sha512-5gTmgEY/sqK6gFXLIsQNH19lWb4ebPDLA4SdLP7dsWkIXHWlG66oPuVvXSGFPppYZz8ZDZq0dYYrbHfBCVUb1Q==}
    engines: {node: '>=12'}

  pkce-challenge@5.0.0:
    resolution: {integrity: sha512-ueGLflrrnvwB3xuo/uGob5pd5FN7l0MsLf0Z87o/UQmRtwjvfylfc9MurIxRAWywCYTgrvpXBcqjV4OfCYGCIQ==}
    engines: {node: '>=16.20.0'}

  portfinder@1.0.38:
    resolution: {integrity: sha512-rEwq/ZHlJIKw++XtLAO8PPuOQA/zaPJOZJ37BVuN97nLpMJeuDVLVGRwbFoBgLudgdTMP2hdRJP++H+8QOA3vg==}
    engines: {node: '>= 10.12'}

  postcss@8.5.6:
    resolution: {integrity: sha512-3Ybi1tAuwAP9s0r1UQ2J4n5Y0G05bJkpUIO0/bI9MhwmD70S5aTWbXGBwxHrelT+XM1k6dM0pk+SwNkpTRN7Pg==}
    engines: {node: ^10 || ^12 || >=14}

  prebuild-install@7.1.3:
    resolution: {integrity: sha512-8Mf2cbV7x1cXPUILADGI3wuhfqWvtiLA1iclTDbFRZkgRQS0NqsPZphna9V+HyTEadheuPmjaJMsbzKQFOzLug==}
    engines: {node: '>=10'}
    hasBin: true

  pretty-format@30.2.0:
    resolution: {integrity: sha512-9uBdv/B4EefsuAL+pWqueZyZS2Ba+LxfFeQ9DN14HU4bN8bhaxKdkpjpB6fs9+pSjIBu+FXQHImEg8j/Lw0+vA==}
    engines: {node: ^18.14.0 || ^20.0.0 || ^22.0.0 || >=24.0.0}

  progress@2.0.3:
    resolution: {integrity: sha512-7PiHtLll5LdnKIMw100I+8xJXR5gW2QwWYkT6iJva0bXitZKa/XMrSbdmg3r2Xnaidz9Qumd0VPaMrZlF9V9sA==}
    engines: {node: '>=0.4.0'}

  proxy-addr@2.0.7:
    resolution: {integrity: sha512-llQsMLSUDUPT44jdrU/O37qlnifitDP+ZwrmmZcoSKyLKvtZxpyV0n2/bD/N4tBAAZ/gJEdZU7KMraoK1+XYAg==}
    engines: {node: '>= 0.10'}

  proxy-agent@6.5.0:
    resolution: {integrity: sha512-TmatMXdr2KlRiA2CyDu8GqR8EjahTG3aY3nXjdzFyoZbmB8hrBsTyMezhULIXKnC0jpfjlmiZ3+EaCzoInSu/A==}
    engines: {node: '>= 14'}

  proxy-from-env@1.1.0:
    resolution: {integrity: sha512-D+zkORCbA9f1tdWRK0RaCR3GPv50cMxcrz4X8k5LTSUD1Dkw47mKJEZQNunItRTkWwgtaUSo1RVFRIG9ZXiFYg==}

  pump@3.0.3:
    resolution: {integrity: sha512-todwxLMY7/heScKmntwQG8CXVkWUOdYxIvY2s0VWAAMh/nd8SoYiRaKjlr7+iCs984f2P8zvrfWcDDYVb73NfA==}

  punycode@2.3.1:
    resolution: {integrity: sha512-vYt7UD1U9Wg6138shLtLOvdAu+8DsC/ilFtEVHcH+wydcSpNE20AfSOduf6MkRFahL5FY7X1oU7nKVZFtfq8Fg==}
    engines: {node: '>=6'}

  puppeteer-core@24.30.0:
    resolution: {integrity: sha512-2S3Smy0t0W4wJnNvDe7W0bE7wDmZjfZ3ljfMgJd6hn2Hq/f0jgN+x9PULZo2U3fu5UUIJ+JP8cNUGllu8P91Pg==}
    engines: {node: '>=18'}

  puppeteer@24.30.0:
    resolution: {integrity: sha512-A5OtCi9WpiXBQgJ2vQiZHSyrAzQmO/WDsvghqlN4kgw21PhxA5knHUaUQq/N3EMt8CcvSS0RM+kmYLJmedR3TQ==}
    engines: {node: '>=18'}
    hasBin: true

  qs@6.14.0:
    resolution: {integrity: sha512-YWWTjgABSKcvs/nWBi9PycY/JiPJqOD4JA6o9Sej2AtvSGarXxKC3OQSk4pAarbdQlKAh5D4FCQkJNkW+GAn3w==}
    engines: {node: '>=0.6'}

  range-parser@1.2.1:
    resolution: {integrity: sha512-Hrgsx+orqoygnmhFbKaHE6c296J+HTAQXoxEF6gNupROmmGJRoyzfG3ccAveqCBrwr/2yxQ5BVd/GTl5agOwSg==}
    engines: {node: '>= 0.6'}

  raw-body@3.0.1:
    resolution: {integrity: sha512-9G8cA+tuMS75+6G/TzW8OtLzmBDMo8p1JRxN5AZ+LAp8uxGA8V8GZm4GQ4/N5QNQEnLmg6SS7wyuSmbKepiKqA==}
    engines: {node: '>= 0.10'}

  rc@1.2.8:
    resolution: {integrity: sha512-y3bGgqKj3QBdxLbLkomlohkvsA8gdAiUQlSBJnBhfn+BPxg4bc62d8TcBW15wavDfgexCgccckhcZvywyQYPOw==}
    hasBin: true

  react-is@18.3.1:
    resolution: {integrity: sha512-/LLMVyas0ljjAtoYiPqYiL8VWXzUUdThrmU5+n20DZv+a+ClRoevUzw5JxU+Ieh5/c87ytoTBV9G1FiKfNJdmg==}

  readable-stream@3.6.2:
    resolution: {integrity: sha512-9u/sniCrY3D5WdsERHzHE4G2YCXqoG5FTHUiCC4SIbr6XcLZBY05ya9EKjYek9O5xOAwjGq+1JdGBAS7Q9ScoA==}
    engines: {node: '>= 6'}

  regenerate-unicode-properties@10.2.2:
    resolution: {integrity: sha512-m03P+zhBeQd1RGnYxrGyDAPpWX/epKirLrp8e3qevZdVkKtnCrjjWczIbYc8+xd6vcTStVlqfycTx1KR4LOr0g==}
    engines: {node: '>=4'}

  regenerate@1.4.2:
    resolution: {integrity: sha512-zrceR/XhGYU/d/opr2EKO7aRHUeiBI8qjtfHqADTwZd6Szfy16la6kqD0MIUs5z5hx6AaKa+PixpPrR289+I0A==}

  regexpu-core@6.4.0:
    resolution: {integrity: sha512-0ghuzq67LI9bLXpOX/ISfve/Mq33a4aFRzoQYhnnok1JOFpmE/A2TBGkNVenOGEeSBCjIiWcc6MVOG5HEQv0sA==}
    engines: {node: '>=4'}

  regjsgen@0.8.0:
    resolution: {integrity: sha512-RvwtGe3d7LvWiDQXeQw8p5asZUmfU1G/l6WbUXeHta7Y2PEIvBTwH6E2EfmYUK8pxcxEdEmaomqyp0vZZ7C+3Q==}

  regjsparser@0.13.0:
    resolution: {integrity: sha512-NZQZdC5wOE/H3UT28fVGL+ikOZcEzfMGk/c3iN9UGxzWHMa1op7274oyiUVrAG4B2EuFhus8SvkaYnhvW92p9Q==}
    hasBin: true

  require-directory@2.1.1:
    resolution: {integrity: sha512-fGxEI7+wsG9xrvdjsrlmL22OMTTiHRwAMroiEeMgq8gzoLC/PQr7RsRDSTLUg/bZAZtF+TVIkHc6/4RIKrui+Q==}
    engines: {node: '>=0.10.0'}

  require-from-string@2.0.2:
    resolution: {integrity: sha512-Xf0nWe6RseziFMu+Ap9biiUbmplq6S9/p+7w7YXP/JBHhrUDDUhwa+vANyubuqfZWTveU//DYVGsDG7RKL/vEw==}
    engines: {node: '>=0.10.0'}

  requires-port@1.0.0:
    resolution: {integrity: sha512-KigOCHcocU3XODJxsu8i/j8T9tzT4adHiecwORRQ0ZZFcp7ahwXuRU1m+yuO90C5ZUyGeGfocHDI14M3L3yDAQ==}

  resolve-from@4.0.0:
    resolution: {integrity: sha512-pb/MYmXstAkysRFx8piNI1tGFNQIFA3vkE3Gq4EuA1dF6gHp/+vgZqsCGJapvy8N3Q+4o7FwvquPJcnZ7RYy4g==}
    engines: {node: '>=4'}

  resolve.exports@2.0.3:
    resolution: {integrity: sha512-OcXjMsGdhL4XnbShKpAcSqPMzQoYkYyhbEaeSko47MjRP9NfEQMhZkXL1DoFlt9LWQn4YttrdnV6X2OiyzBi+A==}
    engines: {node: '>=10'}

  resolve@1.22.11:
    resolution: {integrity: sha512-RfqAvLnMl313r7c9oclB1HhUEAezcpLjz95wFH4LVuhk9JF/r22qmVP9AMmOU4vMX7Q8pN8jwNg/CSpdFnMjTQ==}
    engines: {node: '>= 0.4'}
    hasBin: true

  restore-cursor@3.1.0:
    resolution: {integrity: sha512-l+sSefzHpj5qimhFSE5a8nufZYAM3sBSVMAPtYkmC+4EH2anSGaEMXSD0izRQbu9nfyQ9y5JrVmp7E8oZrUjvA==}
    engines: {node: '>=8'}

  rollup@4.53.2:
    resolution: {integrity: sha512-MHngMYwGJVi6Fmnk6ISmnk7JAHRNF0UkuucA0CUW3N3a4KnONPEZz+vUanQP/ZC/iY1Qkf3bwPWzyY84wEks1g==}
    engines: {node: '>=18.0.0', npm: '>=8.0.0'}
    hasBin: true

  router@2.2.0:
    resolution: {integrity: sha512-nLTrUKm2UyiL7rlhapu/Zl45FwNgkZGaCpZbIHajDYgwlJCOzLSk+cIPAnsEqV955GjILJnKbdQC1nVPz+gAYQ==}
    engines: {node: '>= 18'}

  safe-buffer@5.1.2:
    resolution: {integrity: sha512-Gd2UZBJDkXlY7GbJxfsE8/nvKkUEU1G38c1siN6QP6a9PT9MmHB8GnpscSmMJSoF8LOIrt8ud/wPtojys4G6+g==}

  safe-buffer@5.2.1:
    resolution: {integrity: sha512-rp3So07KcdmmKbGvgaNxQSJr7bGVSVk5S9Eq1F+ppbRo70+YeaDxkw5Dd8NPN+GD6bjnYm2VuPuCXmpuYvmCXQ==}

  safer-buffer@2.1.2:
    resolution: {integrity: sha512-YZo3K82SD7Riyi0E1EQPojLz7kpepnSQI9IyPbHHg1XXXevb5dJI7tpyN2ADxGcQbHG7vcyRHk0cbwqcQriUtg==}

  saxes@6.0.0:
    resolution: {integrity: sha512-xAg7SOnEhrm5zI3puOOKyy1OMcMlIJZYNJY7xLBwSze0UjhPLnWfj2GF2EpT0jmzaJKIWKHLsaSSajf35bcYnA==}
    engines: {node: '>=v12.22.7'}

  secure-compare@3.0.1:
    resolution: {integrity: sha512-AckIIV90rPDcBcglUwXPF3kg0P0qmPsPXAj6BBEENQE1p5yA1xfmDJzfi1Tappj37Pv2mVbKpL3Z1T+Nn7k1Qw==}

  semver@6.3.1:
    resolution: {integrity: sha512-BR7VvDCVHO+q2xBEWskxS6DJE1qRnb7DxzUrogb71CWoSficBxYsiAGd+Kl0mmq/MprG9yArRkyrQxTO6XjMzA==}
    hasBin: true

  semver@7.7.3:
    resolution: {integrity: sha512-SdsKMrI9TdgjdweUSR9MweHA4EJ8YxHn8DFaDisvhVlUOe4BF1tLD7GAj0lIqWVl+dPb/rExr0Btby5loQm20Q==}
    engines: {node: '>=10'}
    hasBin: true

  send@1.2.0:
    resolution: {integrity: sha512-uaW0WwXKpL9blXE2o0bRhoL2EGXIrZxQ2ZQ4mgcfoBxdFmQold+qWsD2jLrfZ0trjKL6vOw0j//eAwcALFjKSw==}
    engines: {node: '>= 18'}

  serve-static@2.2.0:
    resolution: {integrity: sha512-61g9pCh0Vnh7IutZjtLGGpTA355+OPn2TyDv/6ivP2h/AdAVX9azsoxmg2/M6nZeQZNYBEwIcsne1mJd9oQItQ==}
    engines: {node: '>= 18'}

  setprototypeof@1.2.0:
    resolution: {integrity: sha512-E5LDX7Wrp85Kil5bhZv46j8jOeboKq5JMmYM3gVGdGH8xFpPWXUMsNrlODCrkoxMEeNi/XZIwuRvY4XNwYMJpw==}

  shebang-command@2.0.0:
    resolution: {integrity: sha512-kHxr2zZpYtdmrN1qDjrrX/Z1rR1kG8Dx+gkpK1G4eXmvXswmcE1hTWBWYUzlraYw1/yZp6YuDY77YtvbN0dmDA==}
    engines: {node: '>=8'}

  shebang-regex@3.0.0:
    resolution: {integrity: sha512-7++dFhtcx3353uBaq8DDR4NuxBetBzC7ZQOhmTQInHEd6bSrXdiEyzCvG07Z44UYdLShWUyXt5M/yhz8ekcb1A==}
    engines: {node: '>=8'}

  side-channel-list@1.0.0:
    resolution: {integrity: sha512-FCLHtRD/gnpCiCHEiJLOwdmFP+wzCmDEkc9y7NsYxeF4u7Btsn1ZuwgwJGxImImHicJArLP4R0yX4c2KCrMrTA==}
    engines: {node: '>= 0.4'}

  side-channel-map@1.0.1:
    resolution: {integrity: sha512-VCjCNfgMsby3tTdo02nbjtM/ewra6jPHmpThenkTYh8pG9ucZ/1P8So4u4FGBek/BjpOVsDCMoLA/iuBKIFXRA==}
    engines: {node: '>= 0.4'}

  side-channel-weakmap@1.0.2:
    resolution: {integrity: sha512-WPS/HvHQTYnHisLo9McqBHOJk2FkHO/tlpvldyrnem4aeQp4hai3gythswg6p01oSoTl58rcpiFAjF2br2Ak2A==}
    engines: {node: '>= 0.4'}

  side-channel@1.1.0:
    resolution: {integrity: sha512-ZX99e6tRweoUXqR+VBrslhda51Nh5MTQwou5tnUDgbtyM0dBgmhEDtWGP/xbKn6hqfPRHujUNwz5fy/wbbhnpw==}
    engines: {node: '>= 0.4'}

  siginfo@2.0.0:
    resolution: {integrity: sha512-ybx0WO1/8bSBLEWXZvEd7gMW3Sn3JFlW3TvX1nREbDLRNQNaeNN8WK0meBwPdAaOI7TtRRRJn/Es1zhrrCHu7g==}

  signal-exit@3.0.7:
    resolution: {integrity: sha512-wnD2ZE+l+SPC/uoS0vXeE9L1+0wuaMqKlfz9AMUo38JsyLSBWSFcHR1Rri62LZc12vLr1gb3jl7iwQhgwpAbGQ==}

  simple-concat@1.0.1:
    resolution: {integrity: sha512-cSFtAPtRhljv69IK0hTVZQ+OfE9nePi/rtJmw5UjHeVyVroEqJXP1sFztKUy1qU+xvz3u/sfYJLa947b7nAN2Q==}

  simple-get@4.0.1:
    resolution: {integrity: sha512-brv7p5WgH0jmQJr1ZDDfKDOSeWWg+OVypG99A/5vYGPqJ6pxiaHLy8nxtFjBA7oMa01ebA9gfh1uMCFqOuXxvA==}

  sirv@3.0.2:
    resolution: {integrity: sha512-2wcC/oGxHis/BoHkkPwldgiPSYcpZK3JU28WoMVv55yHJgcZ8rlXvuG9iZggz+sU1d4bRgIGASwyWqjxu3FM0g==}
    engines: {node: '>=18'}

  smart-buffer@4.2.0:
    resolution: {integrity: sha512-94hK0Hh8rPqQl2xXc3HsaBoOXKV20MToPkcXvwbISWLEs+64sBq5kFgn2kJDHb1Pry9yrP0dxrCI9RRci7RXKg==}
    engines: {node: '>= 6.0.0', npm: '>= 3.0.0'}

  socks-proxy-agent@8.0.5:
    resolution: {integrity: sha512-HehCEsotFqbPW9sJ8WVYB6UbmIMv7kUUORIF2Nncq4VQvBfNBLibW9YZR5dlYCSUhwcD628pRllm7n+E+YTzJw==}
    engines: {node: '>= 14'}

  socks@2.8.7:
    resolution: {integrity: sha512-HLpt+uLy/pxB+bum/9DzAgiKS8CX1EvbWxI4zlmgGCExImLdiad2iCwXT5Z4c9c3Eq8rP2318mPW2c+QbtjK8A==}
    engines: {node: '>= 10.0.0', npm: '>= 3.0.0'}

  source-map-js@1.2.1:
    resolution: {integrity: sha512-UXWMKhLOwVKb728IUtQPXxfYU+usdybtUrK/8uGE8CQMvrhOpwvzDBwj0QhSL7MQc7vIsISBG8VQ8+IDQxpfQA==}
    engines: {node: '>=0.10.0'}

  source-map-support@0.5.19:
    resolution: {integrity: sha512-Wonm7zOCIJzBGQdB+thsPar0kYuCIzYvxZwlBa87yi/Mdjv7Tip2cyVbLj5o0cFPN4EVkuTwb3GDDyUx2DGnGw==}

  source-map@0.6.1:
    resolution: {integrity: sha512-UjgapumWlbMhkBgzT7Ykc5YXUT46F0iKu8SGXq0bcwP5dz/h0Plj6enJqjz1Zbq2l5WaqYnrVbwWOWMyF3F47g==}
    engines: {node: '>=0.10.0'}

  sprintf-js@1.0.3:
    resolution: {integrity: sha512-D9cPgkvLlV3t3IzL0D0YLvGA9Ahk4PcvVwUbN0dSGr1aP0Nrt4AEnTUbuGvquEC0mA64Gqt1fzirlRs5ibXx8g==}

  stackback@0.0.2:
    resolution: {integrity: sha512-1XMJE5fQo1jGH6Y/7ebnwPOBEkIEnT4QF32d5R1+VXdXveM0IBMJt8zfaxX1P3QhVwrYe+576+jkANtSS2mBbw==}

  statuses@2.0.1:
    resolution: {integrity: sha512-RwNA9Z/7PrK06rYLIzFMlaF+l73iwpzsqRIFgbMLbTcLD6cOao82TaWefPXQvB2fOC4AjuYSEndS7N/mTCbkdQ==}
    engines: {node: '>= 0.8'}

  statuses@2.0.2:
    resolution: {integrity: sha512-DvEy55V3DB7uknRo+4iOGT5fP1slR8wQohVdknigZPMpMstaKJQWhwiYBACJE3Ul2pTnATihhBYnRhZQHGBiRw==}
    engines: {node: '>= 0.8'}

  std-env@3.10.0:
    resolution: {integrity: sha512-5GS12FdOZNliM5mAOxFRg7Ir0pWz8MdpYm6AY6VPkGpbA7ZzmbzNcBJQ0GPvvyWgcY7QAhCgf9Uy89I03faLkg==}

  streamx@2.23.0:
    resolution: {integrity: sha512-kn+e44esVfn2Fa/O0CPFcex27fjIL6MkVae0Mm6q+E6f0hWv578YCERbv+4m02cjxvDsPKLnmxral/rR6lBMAg==}

  string-width@4.2.3:
    resolution: {integrity: sha512-wKyQRQpjJ0sIp62ErSZdGsjMJWsap5oRNihHhu6G7JVO/9jIB6UyevL+tXuOqrng8j/cxKTWyWUwvSTriiZz/g==}
    engines: {node: '>=8'}

  string_decoder@1.3.0:
    resolution: {integrity: sha512-hkRX8U1WjJFd8LsDJ2yQ/wWWxaopEsABU1XfkM8A+j0+85JAGppt16cr1Whg6KIbb4okU6Mql6BOj+uup/wKeA==}

  strip-ansi@6.0.1:
    resolution: {integrity: sha512-Y38VPSHcqkFrCpFnQ9vuSXmquuv5oXOKpGeT6aGrr3o3Gc9AlVa6JBfUSOCnbxGGZF+/0ooI7KrPuUSztUdU5A==}
    engines: {node: '>=8'}

  strip-bom@3.0.0:
    resolution: {integrity: sha512-vavAMRXOgBVNF6nyEEmL3DBK19iRpDcoIwW+swQ+CbGiu7lju6t+JklA1MHweoWtadgt4ISVUsXLyDq34ddcwA==}
    engines: {node: '>=4'}

  strip-json-comments@2.0.1:
    resolution: {integrity: sha512-4gB8na07fecVVkOI6Rs4e7T6NOTki5EmL7TUduTs6bu3EdnSycntVJ4re8kgZA+wx9IueI2Y11bfbgwtzuE0KQ==}
    engines: {node: '>=0.10.0'}

  supports-color@7.2.0:
    resolution: {integrity: sha512-qpCAvRl9stuOHveKsn7HncJRvv501qIacKzQlO/+Lwxc9+0q2wLyv4Dfvt80/DPn2pqOBsJdDiogXGR9+OvwRw==}
    engines: {node: '>=8'}

  supports-preserve-symlinks-flag@1.0.0:
    resolution: {integrity: sha512-ot0WnXS9fgdkgIcePe6RHNk1WA8+muPa6cSjeR3V8K27q9BB1rTE3R1p7Hv0z1ZyAc8s6Vvv8DIyWf681MAt0w==}
    engines: {node: '>= 0.4'}

  symbol-tree@3.2.4:
    resolution: {integrity: sha512-9QNk5KwDF+Bvz+PyObkmSYjI5ksVUYtjW7AU22r2NKcfLJcXp96hkDWU3+XndOsUb+AQ9QhfzfCT2O+CNWT5Tw==}

  tar-fs@2.1.4:
    resolution: {integrity: sha512-mDAjwmZdh7LTT6pNleZ05Yt65HC3E+NiQzl672vQG38jIrehtJk/J3mNwIg+vShQPcLF/LV7CMnDW6vjj6sfYQ==}

  tar-fs@3.1.1:
    resolution: {integrity: sha512-LZA0oaPOc2fVo82Txf3gw+AkEd38szODlptMYejQUhndHMLQ9M059uXR+AfS7DNo0NpINvSqDsvyaCrBVkptWg==}

  tar-stream@2.2.0:
    resolution: {integrity: sha512-ujeqbceABgwMZxEJnk2HDY2DlnUZ+9oEcb1KzTVfYHio0UE6dG71n60d8D2I4qNvleWrrXpmjpt7vZeF1LnMZQ==}
    engines: {node: '>=6'}

  tar-stream@3.1.7:
    resolution: {integrity: sha512-qJj60CXt7IU1Ffyc3NJMjh6EkuCFej46zUqJ4J7pqYlThyd9bO0XBTmcOIhSzZJVWfsLks0+nle/j538YAW9RQ==}

  text-decoder@1.2.3:
    resolution: {integrity: sha512-3/o9z3X0X0fTupwsYvR03pJ/DjWuqqrfwBgTQzdWDiQSm9KitAyz/9WqsT2JQW7KV2m+bC2ol/zqpW37NHxLaA==}

  tinybench@2.9.0:
    resolution: {integrity: sha512-0+DUvqWMValLmha6lr4kD8iAMK1HzV0/aKnCtWb9v9641TnP/MFb7Pc2bxoxQjTXAErryXVgUOfv2YqNllqGeg==}

  tinyexec@0.3.2:
    resolution: {integrity: sha512-KQQR9yN7R5+OSwaK0XQoj22pwHoTlgYqmUscPYoknOoWCWfj/5/ABTMRi69FrKU5ffPVh5QcFikpWJI/P1ocHA==}

  tinyglobby@0.2.15:
    resolution: {integrity: sha512-j2Zq4NyQYG5XMST4cbs02Ak8iJUdxRM0XI5QyxXuZOzKOINmWurp3smXu3y5wDcJrptwpSjgXHzIQxR0omXljQ==}
    engines: {node: '>=12.0.0'}

  tinyrainbow@3.0.3:
    resolution: {integrity: sha512-PSkbLUoxOFRzJYjjxHJt9xro7D+iilgMX/C9lawzVuYiIdcihh9DXmVibBe8lmcFrRi/VzlPjBxbN7rH24q8/Q==}
    engines: {node: '>=14.0.0'}

  tldts-core@7.0.17:
    resolution: {integrity: sha512-DieYoGrP78PWKsrXr8MZwtQ7GLCUeLxihtjC1jZsW1DnvSMdKPitJSe8OSYDM2u5H6g3kWJZpePqkp43TfLh0g==}

  tldts@7.0.17:
    resolution: {integrity: sha512-Y1KQBgDd/NUc+LfOtKS6mNsC9CCaH+m2P1RoIZy7RAPo3C3/t8X45+zgut31cRZtZ3xKPjfn3TkGTrctC2TQIQ==}
    hasBin: true

  tmp@0.2.5:
    resolution: {integrity: sha512-voyz6MApa1rQGUxT3E+BK7/ROe8itEx7vD8/HEvt4xwXucvQ5G5oeEiHkmHZJuBO21RpOf+YYm9MOivj709jow==}
    engines: {node: '>=14.14'}

  toidentifier@1.0.1:
    resolution: {integrity: sha512-o5sSPKEkg/DIQNmH43V0/uerLrpzVedkUh8tGNvaeXpfpuwjKenlSox/2O/BTlZUtEe+JG7s5YhEz608PlAHRA==}
    engines: {node: '>=0.6'}

  totalist@3.0.1:
    resolution: {integrity: sha512-sf4i37nQ2LBx4m3wB74y+ubopq6W/dIzXg0FDGjsYnZHVa1Da8FH853wlL2gtUhg+xJXjfk3kUZS3BRoQeoQBQ==}
    engines: {node: '>=6'}

  tough-cookie@6.0.0:
    resolution: {integrity: sha512-kXuRi1mtaKMrsLUxz3sQYvVl37B0Ns6MzfrtV5DvJceE9bPyspOqk9xxv7XbZWcfLWbFmm997vl83qUWVJA64w==}
    engines: {node: '>=16'}

  tr46@6.0.0:
    resolution: {integrity: sha512-bLVMLPtstlZ4iMQHpFHTR7GAGj2jxi8Dg0s2h2MafAE4uSWF98FC/3MomU51iQAMf8/qDUbKWf5GxuvvVcXEhw==}
    engines: {node: '>=20'}

  tree-kill@1.2.2:
    resolution: {integrity: sha512-L0Orpi8qGpRG//Nd+H90vFB+3iHnue1zSSGmNOOCh1GLJ7rUKVwV2HvijphGQS2UmhUZewS9VgvxYIdgr+fG1A==}
    hasBin: true

  tsconfig-paths@4.2.0:
    resolution: {integrity: sha512-NoZ4roiN7LnbKn9QqE1amc9DJfzvZXxF4xDavcOWt1BPkdx+m+0gJuPM+S0vCe7zTJMYUP0R8pO2XMr+Y8oLIg==}
    engines: {node: '>=6'}

  tslib@2.8.1:
    resolution: {integrity: sha512-oJFu94HQb+KVduSUQL7wnpmqnfmLsOA/nAh6b6EH0wCEoK0/mPeXU6c3wKDV83MkOuHPRHtSXKKU99IBazS/2w==}

  tunnel-agent@0.6.0:
    resolution: {integrity: sha512-McnNiV1l8RYeY8tBgEpuodCC1mLUdbSN+CYBL7kJsJNInOP8UjDDEwdk6Mw60vdLLrr5NHKZhMAOSrR2NZuQ+w==}

  type-is@2.0.1:
    resolution: {integrity: sha512-OZs6gsjF4vMp32qrCbiVSkrFmXtG/AZhY3t0iAMrMBiAZyV9oALtXO8hsrHbMXF9x6L3grlFuwW2oAz7cav+Gw==}
    engines: {node: '>= 0.6'}

  typed-query-selector@2.12.0:
    resolution: {integrity: sha512-SbklCd1F0EiZOyPiW192rrHZzZ5sBijB6xM+cpmrwDqObvdtunOHHIk9fCGsoK5JVIYXoyEp4iEdE3upFH3PAg==}

  typescript@5.9.3:
    resolution: {integrity: sha512-jl1vZzPDinLr9eUt3J/t7V6FgNEw9QjvBPdysz9KfQDD41fQrC2Y4vKQdiaUpFT4bXlb1RHhLpp8wtm6M5TgSw==}
    engines: {node: '>=14.17'}
    hasBin: true

  undici-types@7.16.0:
    resolution: {integrity: sha512-Zz+aZWSj8LE6zoxD+xrjh4VfkIG8Ya6LvYkZqtUQGJPZjYl53ypCaUwWqo7eI0x66KBGeRo+mlBEkMSeSZ38Nw==}

  unicode-canonical-property-names-ecmascript@2.0.1:
    resolution: {integrity: sha512-dA8WbNeb2a6oQzAQ55YlT5vQAWGV9WXOsi3SskE3bcCdM0P4SDd+24zS/OCacdRq5BkdsRj9q3Pg6YyQoxIGqg==}
    engines: {node: '>=4'}

  unicode-match-property-ecmascript@2.0.0:
    resolution: {integrity: sha512-5kaZCrbp5mmbz5ulBkDkbY0SsPOjKqVS35VpL9ulMPfSl0J0Xsm+9Evphv9CoIZFwre7aJoa94AY6seMKGVN5Q==}
    engines: {node: '>=4'}

  unicode-match-property-value-ecmascript@2.2.1:
    resolution: {integrity: sha512-JQ84qTuMg4nVkx8ga4A16a1epI9H6uTXAknqxkGF/aFfRLw1xC/Bp24HNLaZhHSkWd3+84t8iXnp1J0kYcZHhg==}
    engines: {node: '>=4'}

  unicode-property-aliases-ecmascript@2.2.0:
    resolution: {integrity: sha512-hpbDzxUY9BFwX+UeBnxv3Sh1q7HFxj48DTmXchNgRa46lO8uj3/1iEn3MiNUYTg1g9ctIqXCCERn8gYZhHC5lQ==}
    engines: {node: '>=4'}

  union@0.5.0:
    resolution: {integrity: sha512-N6uOhuW6zO95P3Mel2I2zMsbsanvvtgn6jVqJv4vbVcz/JN0OkL9suomjQGmWtxJQXOCqUJvquc1sMeNz/IwlA==}
    engines: {node: '>= 0.8.0'}

  unpipe@1.0.0:
    resolution: {integrity: sha512-pjy2bYhSsufwWlKwPc+l3cN7+wuJlK6uz0YdJEOlQDbl6jo/YlPi4mb8agUkVC8BF7V8NuzeyPNqRksA3hztKQ==}
    engines: {node: '>= 0.8'}

  update-browserslist-db@1.1.4:
    resolution: {integrity: sha512-q0SPT4xyU84saUX+tomz1WLkxUbuaJnR1xWt17M7fJtEJigJeWUNGUqrauFXsHnqev9y9JTRGwk13tFBuKby4A==}
    hasBin: true
    peerDependencies:
      browserslist: '>= 4.21.0'

  url-join@4.0.1:
    resolution: {integrity: sha512-jk1+QP6ZJqyOiuEI9AEWQfju/nB2Pw466kbA0LEZljHwKeMgd9WrAEgEGxjPDD2+TNbbb37rTyhEfrCXfuKXnA==}

  util-deprecate@1.0.2:
    resolution: {integrity: sha512-EPD5q1uXyFxJpCrLnCc1nHnq3gOa6DZBocAIiI2TaSCA7VCJ1UJDMagCzIkXNsUYfD1daK//LTEQ8xiIbrHtcw==}

  vary@1.1.2:
    resolution: {integrity: sha512-BNGbWLfd0eUPabhkXUVm0j8uuvREyTh5ovRa/dyow/BqAbZJyC+5fU+IzQOzmAKzYqYRAISoRhdQr3eIZ/PXqg==}
    engines: {node: '>= 0.8'}

  vite@7.2.2:
    resolution: {integrity: sha512-BxAKBWmIbrDgrokdGZH1IgkIk/5mMHDreLDmCJ0qpyJaAteP8NvMhkwr/ZCQNqNH97bw/dANTE9PDzqwJghfMQ==}
    engines: {node: ^20.19.0 || >=22.12.0}
    hasBin: true
    peerDependencies:
      '@types/node': ^20.19.0 || >=22.12.0
      jiti: '>=1.21.0'
      less: ^4.0.0
      lightningcss: ^1.21.0
      sass: ^1.70.0
      sass-embedded: ^1.70.0
      stylus: '>=0.54.8'
      sugarss: ^5.0.0
      terser: ^5.16.0
      tsx: ^4.8.1
      yaml: ^2.4.2
    peerDependenciesMeta:
      '@types/node':
        optional: true
      jiti:
        optional: true
      less:
        optional: true
      lightningcss:
        optional: true
      sass:
        optional: true
      sass-embedded:
        optional: true
      stylus:
        optional: true
      sugarss:
        optional: true
      terser:
        optional: true
      tsx:
        optional: true
      yaml:
        optional: true

  vitest@4.0.8:
    resolution: {integrity: sha512-urzu3NCEV0Qa0Y2PwvBtRgmNtxhj5t5ULw7cuKhIHh3OrkKTLlut0lnBOv9qe5OvbkMH2g38G7KPDCTpIytBVg==}
    engines: {node: ^20.0.0 || ^22.0.0 || >=24.0.0}
    hasBin: true
    peerDependencies:
      '@edge-runtime/vm': '*'
      '@types/debug': ^4.1.12
      '@types/node': ^20.0.0 || ^22.0.0 || >=24.0.0
      '@vitest/browser-playwright': 4.0.8
      '@vitest/browser-preview': 4.0.8
      '@vitest/browser-webdriverio': 4.0.8
      '@vitest/ui': 4.0.8
      happy-dom: '*'
      jsdom: '*'
    peerDependenciesMeta:
      '@edge-runtime/vm':
        optional: true
      '@types/debug':
        optional: true
      '@types/node':
        optional: true
      '@vitest/browser-playwright':
        optional: true
      '@vitest/browser-preview':
        optional: true
      '@vitest/browser-webdriverio':
        optional: true
      '@vitest/ui':
        optional: true
      happy-dom:
        optional: true
      jsdom:
        optional: true

  w3c-xmlserializer@5.0.0:
    resolution: {integrity: sha512-o8qghlI8NZHU1lLPrpi2+Uq7abh4GGPpYANlalzWxyWteJOCsr/P+oPBA49TOLu5FTZO4d3F9MnWJfiMo4BkmA==}
    engines: {node: '>=18'}

  wcwidth@1.0.1:
    resolution: {integrity: sha512-XHPEwS0q6TaxcvG85+8EYkbiCux2XtWG2mkc47Ng2A77BQu9+DqIOJldST4HgPkuea7dvKSj5VgX3P1d4rW8Tg==}

  webdriver-bidi-protocol@0.3.8:
    resolution: {integrity: sha512-21Yi2GhGntMc671vNBCjiAeEVknXjVRoyu+k+9xOMShu+ZQfpGQwnBqbNz/Sv4GXZ6JmutlPAi2nIJcrymAWuQ==}

  webidl-conversions@8.0.0:
    resolution: {integrity: sha512-n4W4YFyz5JzOfQeA8oN7dUYpR+MBP3PIUsn2jLjWXwK5ASUzt0Jc/A5sAUZoCYFJRGF0FBKJ+1JjN43rNdsQzA==}
    engines: {node: '>=20'}

  whatwg-encoding@2.0.0:
    resolution: {integrity: sha512-p41ogyeMUrw3jWclHWTQg1k05DSVXPLcVxRTYsXUk+ZooOCZLcoYgPZ/HL/D/N+uQPOtcp1me1WhBEaX02mhWg==}
    engines: {node: '>=12'}

  whatwg-encoding@3.1.1:
    resolution: {integrity: sha512-6qN4hJdMwfYBtE3YBTTHhoeuUrDBPZmbQaxWAqSALV/MeEnR5z1xd8UKud2RAkFoPkmB+hli1TZSnyi84xz1vQ==}
    engines: {node: '>=18'}

  whatwg-mimetype@4.0.0:
    resolution: {integrity: sha512-QaKxh0eNIi2mE9p2vEdzfagOKHCcj1pJ56EEHGQOVxp8r9/iszLUUV7v89x9O1p/T+NlTM5W7jW6+cz4Fq1YVg==}
    engines: {node: '>=18'}

  whatwg-url@15.1.0:
    resolution: {integrity: sha512-2ytDk0kiEj/yu90JOAp44PVPUkO9+jVhyf+SybKlRHSDlvOOZhdPIrr7xTH64l4WixO2cP+wQIcgujkGBPPz6g==}
    engines: {node: '>=20'}

  which@2.0.2:
    resolution: {integrity: sha512-BLI3Tl1TW3Pvl70l3yq3Y64i+awpwXqsGBYWkkqMtnbXgrMD+yj7rhW0kuEDxzJaYXGjEW5ogapKNMEKNMjibA==}
    engines: {node: '>= 8'}
    hasBin: true

  why-is-node-running@2.3.0:
    resolution: {integrity: sha512-hUrmaWBdVDcxvYqnyh09zunKzROWjbZTiNy8dBEjkS7ehEDQibXJ7XvlmtbwuTclUiIyN+CyXQD4Vmko8fNm8w==}
    engines: {node: '>=8'}
    hasBin: true

  wrap-ansi@7.0.0:
    resolution: {integrity: sha512-YVGIj2kamLSTxw6NsZjoBxfSwsn0ycdesmc4p+Q21c5zPuZ1pl+NfxVdxPtdHvmNVOQ6XSYG4AUtyt/Fi7D16Q==}
    engines: {node: '>=10'}

  wrappy@1.0.2:
    resolution: {integrity: sha512-l4Sp/DRseor9wL6EvV2+TuQn63dMkPjZ/sp9XkghTEbV9KlPS1xUsZ3u7/IQO4wxtcFB4bgpQPRcR3QCvezPcQ==}

  ws@8.18.3:
    resolution: {integrity: sha512-PEIGCY5tSlUt50cqyMXfCzX+oOPqN0vuGqWzbcJ2xvnkzkq46oOpz7dQaTDBdfICb4N14+GARUDw2XV2N4tvzg==}
    engines: {node: '>=10.0.0'}
    peerDependencies:
      bufferutil: ^4.0.1
      utf-8-validate: '>=5.0.2'
    peerDependenciesMeta:
      bufferutil:
        optional: true
      utf-8-validate:
        optional: true

  xml-name-validator@5.0.0:
    resolution: {integrity: sha512-EvGK8EJ3DhaHfbRlETOWAS5pO9MZITeauHKJyb8wyajUfQUenkIg2MvLDTZ4T/TgIcm3HU0TFBgWWboAZ30UHg==}
    engines: {node: '>=18'}

  xmlchars@2.2.0:
    resolution: {integrity: sha512-JZnDKK8B0RCDw84FNdDAIpZK+JuJw+s7Lz8nksI7SIuU3UXJJslUthsi+uWBUYOwPFwW7W7PRLRfUKpxjtjFCw==}

  y18n@5.0.8:
    resolution: {integrity: sha512-0pfFzegeDWJHJIAmTLRP2DwHjdF5s7jo9tuztdQxAhINCdvS+3nGINqPd00AphqJR/0LhANUS6/+7SCb98YOfA==}
    engines: {node: '>=10'}

  yallist@3.1.1:
    resolution: {integrity: sha512-a4UGQaWPH59mOXUYnAG2ewncQS4i4F43Tv3JoAM+s2VDAmS9NsK8GpDMLrCHPksFT7h3K6TOoUNn2pb7RoXx4g==}

  yaml@1.10.2:
    resolution: {integrity: sha512-r3vXyErRCYJ7wg28yvBY5VSoAF8ZvlcW9/BwUzEtUsjvX/DKs24dIkuwjtuprwJJHsbyUbLApepYTR1BN4uHrg==}
    engines: {node: '>= 6'}

  yaml@2.8.1:
    resolution: {integrity: sha512-lcYcMxX2PO9XMGvAJkJ3OsNMw+/7FKes7/hgerGUYWIoWu5j/+YQqcZr5JnPZWzOsEBgMbSbiSTn/dv/69Mkpw==}
    engines: {node: '>= 14.6'}
    hasBin: true

  yargs-parser@21.1.1:
    resolution: {integrity: sha512-tVpsJW7DdjecAiFpbIB1e3qxIQsE6NoPc5/eTdrbbIC4h0LVsWhnoa3g+m2HclBIujHzsxZ4VJVA+GUuc2/LBw==}
    engines: {node: '>=12'}

  yargs@17.7.2:
    resolution: {integrity: sha512-7dSzzRQ++CKnNI/krKnYRV7JKKPUXMEh61soaHKg9mrWEhzFWhFnxPxGl+69cD1Ou63C13NUPCnmIcrvqCuM6w==}
    engines: {node: '>=12'}

  yauzl@2.10.0:
    resolution: {integrity: sha512-p4a9I6X6nu6IhoGmBqAcbJy1mlC4j27vEPZX9F4L4/vZT3Lyq1VkFHw/V/PUcB9Buo+DG3iHkT0x3Qya58zc3g==}

  zod-to-json-schema@3.24.6:
    resolution: {integrity: sha512-h/z3PKvcTcTetyjl1fkj79MHNEjm+HpD6NXheWjzOekY7kV+lwDYnHw+ivHkijnCSMz1yJaWBD9vu/Fcmk+vEg==}
    peerDependencies:
      zod: ^3.24.1

  zod@3.25.76:
    resolution: {integrity: sha512-gzUt/qt81nXsFGKIFcC3YnfEAx5NkunCfnDlvuBSSFS02bcXu4Lmea0AFIUwbLWxWPx3d9p8S5QoaujKcNQxcQ==}

  zod@4.1.12:
    resolution: {integrity: sha512-JInaHOamG8pt5+Ey8kGmdcAcg3OL9reK8ltczgHTAwNhMys/6ThXHityHxVV2p3fkw/c+MAvBHFVYHFZDmjMCQ==}

snapshots:

  '@acemir/cssom@0.9.23': {}

  '@asamuzakjp/css-color@4.0.5':
    dependencies:
      '@csstools/css-calc': 2.1.4(@csstools/css-parser-algorithms@3.0.5(@csstools/css-tokenizer@3.0.4))(@csstools/css-tokenizer@3.0.4)
      '@csstools/css-color-parser': 3.1.0(@csstools/css-parser-algorithms@3.0.5(@csstools/css-tokenizer@3.0.4))(@csstools/css-tokenizer@3.0.4)
      '@csstools/css-parser-algorithms': 3.0.5(@csstools/css-tokenizer@3.0.4)
      '@csstools/css-tokenizer': 3.0.4
      lru-cache: 11.2.2

  '@asamuzakjp/dom-selector@6.7.4':
    dependencies:
      '@asamuzakjp/nwsapi': 2.3.9
      bidi-js: 1.0.3
      css-tree: 3.1.0
      is-potential-custom-element-name: 1.0.1
      lru-cache: 11.2.2

  '@asamuzakjp/nwsapi@2.3.9': {}

  '@babel/code-frame@7.27.1':
    dependencies:
      '@babel/helper-validator-identifier': 7.28.5
      js-tokens: 4.0.0
      picocolors: 1.1.1

  '@babel/compat-data@7.28.5': {}

  '@babel/core@7.28.5':
    dependencies:
      '@babel/code-frame': 7.27.1
      '@babel/generator': 7.28.5
      '@babel/helper-compilation-targets': 7.27.2
      '@babel/helper-module-transforms': 7.28.3(@babel/core@7.28.5)
      '@babel/helpers': 7.28.4
      '@babel/parser': 7.28.5
      '@babel/template': 7.27.2
      '@babel/traverse': 7.28.5
      '@babel/types': 7.28.5
      '@jridgewell/remapping': 2.3.5
      convert-source-map: 2.0.0
      debug: 4.4.3
      gensync: 1.0.0-beta.2
      json5: 2.2.3
      semver: 6.3.1
    transitivePeerDependencies:
      - supports-color

  '@babel/generator@7.28.5':
    dependencies:
      '@babel/parser': 7.28.5
      '@babel/types': 7.28.5
      '@jridgewell/gen-mapping': 0.3.13
      '@jridgewell/trace-mapping': 0.3.31
      jsesc: 3.1.0

  '@babel/helper-annotate-as-pure@7.27.3':
    dependencies:
      '@babel/types': 7.28.5

  '@babel/helper-compilation-targets@7.27.2':
    dependencies:
      '@babel/compat-data': 7.28.5
      '@babel/helper-validator-option': 7.27.1
      browserslist: 4.28.0
      lru-cache: 5.1.1
      semver: 6.3.1

  '@babel/helper-create-class-features-plugin@7.28.5(@babel/core@7.28.5)':
    dependencies:
      '@babel/core': 7.28.5
      '@babel/helper-annotate-as-pure': 7.27.3
      '@babel/helper-member-expression-to-functions': 7.28.5
      '@babel/helper-optimise-call-expression': 7.27.1
      '@babel/helper-replace-supers': 7.27.1(@babel/core@7.28.5)
      '@babel/helper-skip-transparent-expression-wrappers': 7.27.1
      '@babel/traverse': 7.28.5
      semver: 6.3.1
    transitivePeerDependencies:
      - supports-color

  '@babel/helper-create-regexp-features-plugin@7.28.5(@babel/core@7.28.5)':
    dependencies:
      '@babel/core': 7.28.5
      '@babel/helper-annotate-as-pure': 7.27.3
      regexpu-core: 6.4.0
      semver: 6.3.1

  '@babel/helper-define-polyfill-provider@0.6.5(@babel/core@7.28.5)':
    dependencies:
      '@babel/core': 7.28.5
      '@babel/helper-compilation-targets': 7.27.2
      '@babel/helper-plugin-utils': 7.27.1
      debug: 4.4.3
      lodash.debounce: 4.0.8
      resolve: 1.22.11
    transitivePeerDependencies:
      - supports-color

  '@babel/helper-globals@7.28.0': {}

  '@babel/helper-member-expression-to-functions@7.28.5':
    dependencies:
      '@babel/traverse': 7.28.5
      '@babel/types': 7.28.5
    transitivePeerDependencies:
      - supports-color

  '@babel/helper-module-imports@7.27.1':
    dependencies:
      '@babel/traverse': 7.28.5
      '@babel/types': 7.28.5
    transitivePeerDependencies:
      - supports-color

  '@babel/helper-module-transforms@7.28.3(@babel/core@7.28.5)':
    dependencies:
      '@babel/core': 7.28.5
      '@babel/helper-module-imports': 7.27.1
      '@babel/helper-validator-identifier': 7.28.5
      '@babel/traverse': 7.28.5
    transitivePeerDependencies:
      - supports-color

  '@babel/helper-optimise-call-expression@7.27.1':
    dependencies:
      '@babel/types': 7.28.5

  '@babel/helper-plugin-utils@7.27.1': {}

  '@babel/helper-remap-async-to-generator@7.27.1(@babel/core@7.28.5)':
    dependencies:
      '@babel/core': 7.28.5
      '@babel/helper-annotate-as-pure': 7.27.3
      '@babel/helper-wrap-function': 7.28.3
      '@babel/traverse': 7.28.5
    transitivePeerDependencies:
      - supports-color

  '@babel/helper-replace-supers@7.27.1(@babel/core@7.28.5)':
    dependencies:
      '@babel/core': 7.28.5
      '@babel/helper-member-expression-to-functions': 7.28.5
      '@babel/helper-optimise-call-expression': 7.27.1
      '@babel/traverse': 7.28.5
    transitivePeerDependencies:
      - supports-color

  '@babel/helper-skip-transparent-expression-wrappers@7.27.1':
    dependencies:
      '@babel/traverse': 7.28.5
      '@babel/types': 7.28.5
    transitivePeerDependencies:
      - supports-color

  '@babel/helper-string-parser@7.27.1': {}

  '@babel/helper-validator-identifier@7.28.5': {}

  '@babel/helper-validator-option@7.27.1': {}

  '@babel/helper-wrap-function@7.28.3':
    dependencies:
      '@babel/template': 7.27.2
      '@babel/traverse': 7.28.5
      '@babel/types': 7.28.5
    transitivePeerDependencies:
      - supports-color

  '@babel/helpers@7.28.4':
    dependencies:
      '@babel/template': 7.27.2
      '@babel/types': 7.28.5

  '@babel/parser@7.28.5':
    dependencies:
      '@babel/types': 7.28.5

  '@babel/plugin-bugfix-firefox-class-in-computed-class-key@7.28.5(@babel/core@7.28.5)':
    dependencies:
      '@babel/core': 7.28.5
      '@babel/helper-plugin-utils': 7.27.1
      '@babel/traverse': 7.28.5
    transitivePeerDependencies:
      - supports-color

  '@babel/plugin-bugfix-safari-class-field-initializer-scope@7.27.1(@babel/core@7.28.5)':
    dependencies:
      '@babel/core': 7.28.5
      '@babel/helper-plugin-utils': 7.27.1

  '@babel/plugin-bugfix-safari-id-destructuring-collision-in-function-expression@7.27.1(@babel/core@7.28.5)':
    dependencies:
      '@babel/core': 7.28.5
      '@babel/helper-plugin-utils': 7.27.1

  '@babel/plugin-bugfix-v8-spread-parameters-in-optional-chaining@7.27.1(@babel/core@7.28.5)':
    dependencies:
      '@babel/core': 7.28.5
      '@babel/helper-plugin-utils': 7.27.1
      '@babel/helper-skip-transparent-expression-wrappers': 7.27.1
      '@babel/plugin-transform-optional-chaining': 7.28.5(@babel/core@7.28.5)
    transitivePeerDependencies:
      - supports-color

  '@babel/plugin-bugfix-v8-static-class-fields-redefine-readonly@7.28.3(@babel/core@7.28.5)':
    dependencies:
      '@babel/core': 7.28.5
      '@babel/helper-plugin-utils': 7.27.1
      '@babel/traverse': 7.28.5
    transitivePeerDependencies:
      - supports-color

  '@babel/plugin-proposal-decorators@7.28.0(@babel/core@7.28.5)':
    dependencies:
      '@babel/core': 7.28.5
      '@babel/helper-create-class-features-plugin': 7.28.5(@babel/core@7.28.5)
      '@babel/helper-plugin-utils': 7.27.1
      '@babel/plugin-syntax-decorators': 7.27.1(@babel/core@7.28.5)
    transitivePeerDependencies:
      - supports-color

  '@babel/plugin-proposal-private-property-in-object@7.21.0-placeholder-for-preset-env.2(@babel/core@7.28.5)':
    dependencies:
      '@babel/core': 7.28.5

  '@babel/plugin-syntax-decorators@7.27.1(@babel/core@7.28.5)':
    dependencies:
      '@babel/core': 7.28.5
      '@babel/helper-plugin-utils': 7.27.1

  '@babel/plugin-syntax-import-assertions@7.27.1(@babel/core@7.28.5)':
    dependencies:
      '@babel/core': 7.28.5
      '@babel/helper-plugin-utils': 7.27.1

  '@babel/plugin-syntax-import-attributes@7.27.1(@babel/core@7.28.5)':
    dependencies:
      '@babel/core': 7.28.5
      '@babel/helper-plugin-utils': 7.27.1

  '@babel/plugin-syntax-jsx@7.27.1(@babel/core@7.28.5)':
    dependencies:
      '@babel/core': 7.28.5
      '@babel/helper-plugin-utils': 7.27.1

  '@babel/plugin-syntax-typescript@7.27.1(@babel/core@7.28.5)':
    dependencies:
      '@babel/core': 7.28.5
      '@babel/helper-plugin-utils': 7.27.1

  '@babel/plugin-syntax-unicode-sets-regex@7.18.6(@babel/core@7.28.5)':
    dependencies:
      '@babel/core': 7.28.5
      '@babel/helper-create-regexp-features-plugin': 7.28.5(@babel/core@7.28.5)
      '@babel/helper-plugin-utils': 7.27.1

  '@babel/plugin-transform-arrow-functions@7.27.1(@babel/core@7.28.5)':
    dependencies:
      '@babel/core': 7.28.5
      '@babel/helper-plugin-utils': 7.27.1

  '@babel/plugin-transform-async-generator-functions@7.28.0(@babel/core@7.28.5)':
    dependencies:
      '@babel/core': 7.28.5
      '@babel/helper-plugin-utils': 7.27.1
      '@babel/helper-remap-async-to-generator': 7.27.1(@babel/core@7.28.5)
      '@babel/traverse': 7.28.5
    transitivePeerDependencies:
      - supports-color

  '@babel/plugin-transform-async-to-generator@7.27.1(@babel/core@7.28.5)':
    dependencies:
      '@babel/core': 7.28.5
      '@babel/helper-module-imports': 7.27.1
      '@babel/helper-plugin-utils': 7.27.1
      '@babel/helper-remap-async-to-generator': 7.27.1(@babel/core@7.28.5)
    transitivePeerDependencies:
      - supports-color

  '@babel/plugin-transform-block-scoped-functions@7.27.1(@babel/core@7.28.5)':
    dependencies:
      '@babel/core': 7.28.5
      '@babel/helper-plugin-utils': 7.27.1

  '@babel/plugin-transform-block-scoping@7.28.5(@babel/core@7.28.5)':
    dependencies:
      '@babel/core': 7.28.5
      '@babel/helper-plugin-utils': 7.27.1

  '@babel/plugin-transform-class-properties@7.27.1(@babel/core@7.28.5)':
    dependencies:
      '@babel/core': 7.28.5
      '@babel/helper-create-class-features-plugin': 7.28.5(@babel/core@7.28.5)
      '@babel/helper-plugin-utils': 7.27.1
    transitivePeerDependencies:
      - supports-color

  '@babel/plugin-transform-class-static-block@7.28.3(@babel/core@7.28.5)':
    dependencies:
      '@babel/core': 7.28.5
      '@babel/helper-create-class-features-plugin': 7.28.5(@babel/core@7.28.5)
      '@babel/helper-plugin-utils': 7.27.1
    transitivePeerDependencies:
      - supports-color

  '@babel/plugin-transform-classes@7.28.4(@babel/core@7.28.5)':
    dependencies:
      '@babel/core': 7.28.5
      '@babel/helper-annotate-as-pure': 7.27.3
      '@babel/helper-compilation-targets': 7.27.2
      '@babel/helper-globals': 7.28.0
      '@babel/helper-plugin-utils': 7.27.1
      '@babel/helper-replace-supers': 7.27.1(@babel/core@7.28.5)
      '@babel/traverse': 7.28.5
    transitivePeerDependencies:
      - supports-color

  '@babel/plugin-transform-computed-properties@7.27.1(@babel/core@7.28.5)':
    dependencies:
      '@babel/core': 7.28.5
      '@babel/helper-plugin-utils': 7.27.1
      '@babel/template': 7.27.2

  '@babel/plugin-transform-destructuring@7.28.5(@babel/core@7.28.5)':
    dependencies:
      '@babel/core': 7.28.5
      '@babel/helper-plugin-utils': 7.27.1
      '@babel/traverse': 7.28.5
    transitivePeerDependencies:
      - supports-color

  '@babel/plugin-transform-dotall-regex@7.27.1(@babel/core@7.28.5)':
    dependencies:
      '@babel/core': 7.28.5
      '@babel/helper-create-regexp-features-plugin': 7.28.5(@babel/core@7.28.5)
      '@babel/helper-plugin-utils': 7.27.1

  '@babel/plugin-transform-duplicate-keys@7.27.1(@babel/core@7.28.5)':
    dependencies:
      '@babel/core': 7.28.5
      '@babel/helper-plugin-utils': 7.27.1

  '@babel/plugin-transform-duplicate-named-capturing-groups-regex@7.27.1(@babel/core@7.28.5)':
    dependencies:
      '@babel/core': 7.28.5
      '@babel/helper-create-regexp-features-plugin': 7.28.5(@babel/core@7.28.5)
      '@babel/helper-plugin-utils': 7.27.1

  '@babel/plugin-transform-dynamic-import@7.27.1(@babel/core@7.28.5)':
    dependencies:
      '@babel/core': 7.28.5
      '@babel/helper-plugin-utils': 7.27.1

  '@babel/plugin-transform-explicit-resource-management@7.28.0(@babel/core@7.28.5)':
    dependencies:
      '@babel/core': 7.28.5
      '@babel/helper-plugin-utils': 7.27.1
      '@babel/plugin-transform-destructuring': 7.28.5(@babel/core@7.28.5)
    transitivePeerDependencies:
      - supports-color

  '@babel/plugin-transform-exponentiation-operator@7.28.5(@babel/core@7.28.5)':
    dependencies:
      '@babel/core': 7.28.5
      '@babel/helper-plugin-utils': 7.27.1

  '@babel/plugin-transform-export-namespace-from@7.27.1(@babel/core@7.28.5)':
    dependencies:
      '@babel/core': 7.28.5
      '@babel/helper-plugin-utils': 7.27.1

  '@babel/plugin-transform-for-of@7.27.1(@babel/core@7.28.5)':
    dependencies:
      '@babel/core': 7.28.5
      '@babel/helper-plugin-utils': 7.27.1
      '@babel/helper-skip-transparent-expression-wrappers': 7.27.1
    transitivePeerDependencies:
      - supports-color

  '@babel/plugin-transform-function-name@7.27.1(@babel/core@7.28.5)':
    dependencies:
      '@babel/core': 7.28.5
      '@babel/helper-compilation-targets': 7.27.2
      '@babel/helper-plugin-utils': 7.27.1
      '@babel/traverse': 7.28.5
    transitivePeerDependencies:
      - supports-color

  '@babel/plugin-transform-json-strings@7.27.1(@babel/core@7.28.5)':
    dependencies:
      '@babel/core': 7.28.5
      '@babel/helper-plugin-utils': 7.27.1

  '@babel/plugin-transform-literals@7.27.1(@babel/core@7.28.5)':
    dependencies:
      '@babel/core': 7.28.5
      '@babel/helper-plugin-utils': 7.27.1

  '@babel/plugin-transform-logical-assignment-operators@7.28.5(@babel/core@7.28.5)':
    dependencies:
      '@babel/core': 7.28.5
      '@babel/helper-plugin-utils': 7.27.1

  '@babel/plugin-transform-member-expression-literals@7.27.1(@babel/core@7.28.5)':
    dependencies:
      '@babel/core': 7.28.5
      '@babel/helper-plugin-utils': 7.27.1

  '@babel/plugin-transform-modules-amd@7.27.1(@babel/core@7.28.5)':
    dependencies:
      '@babel/core': 7.28.5
      '@babel/helper-module-transforms': 7.28.3(@babel/core@7.28.5)
      '@babel/helper-plugin-utils': 7.27.1
    transitivePeerDependencies:
      - supports-color

  '@babel/plugin-transform-modules-commonjs@7.27.1(@babel/core@7.28.5)':
    dependencies:
      '@babel/core': 7.28.5
      '@babel/helper-module-transforms': 7.28.3(@babel/core@7.28.5)
      '@babel/helper-plugin-utils': 7.27.1
    transitivePeerDependencies:
      - supports-color

  '@babel/plugin-transform-modules-systemjs@7.28.5(@babel/core@7.28.5)':
    dependencies:
      '@babel/core': 7.28.5
      '@babel/helper-module-transforms': 7.28.3(@babel/core@7.28.5)
      '@babel/helper-plugin-utils': 7.27.1
      '@babel/helper-validator-identifier': 7.28.5
      '@babel/traverse': 7.28.5
    transitivePeerDependencies:
      - supports-color

  '@babel/plugin-transform-modules-umd@7.27.1(@babel/core@7.28.5)':
    dependencies:
      '@babel/core': 7.28.5
      '@babel/helper-module-transforms': 7.28.3(@babel/core@7.28.5)
      '@babel/helper-plugin-utils': 7.27.1
    transitivePeerDependencies:
      - supports-color

  '@babel/plugin-transform-named-capturing-groups-regex@7.27.1(@babel/core@7.28.5)':
    dependencies:
      '@babel/core': 7.28.5
      '@babel/helper-create-regexp-features-plugin': 7.28.5(@babel/core@7.28.5)
      '@babel/helper-plugin-utils': 7.27.1

  '@babel/plugin-transform-new-target@7.27.1(@babel/core@7.28.5)':
    dependencies:
      '@babel/core': 7.28.5
      '@babel/helper-plugin-utils': 7.27.1

  '@babel/plugin-transform-nullish-coalescing-operator@7.27.1(@babel/core@7.28.5)':
    dependencies:
      '@babel/core': 7.28.5
      '@babel/helper-plugin-utils': 7.27.1

  '@babel/plugin-transform-numeric-separator@7.27.1(@babel/core@7.28.5)':
    dependencies:
      '@babel/core': 7.28.5
      '@babel/helper-plugin-utils': 7.27.1

  '@babel/plugin-transform-object-rest-spread@7.28.4(@babel/core@7.28.5)':
    dependencies:
      '@babel/core': 7.28.5
      '@babel/helper-compilation-targets': 7.27.2
      '@babel/helper-plugin-utils': 7.27.1
      '@babel/plugin-transform-destructuring': 7.28.5(@babel/core@7.28.5)
      '@babel/plugin-transform-parameters': 7.27.7(@babel/core@7.28.5)
      '@babel/traverse': 7.28.5
    transitivePeerDependencies:
      - supports-color

  '@babel/plugin-transform-object-super@7.27.1(@babel/core@7.28.5)':
    dependencies:
      '@babel/core': 7.28.5
      '@babel/helper-plugin-utils': 7.27.1
      '@babel/helper-replace-supers': 7.27.1(@babel/core@7.28.5)
    transitivePeerDependencies:
      - supports-color

  '@babel/plugin-transform-optional-catch-binding@7.27.1(@babel/core@7.28.5)':
    dependencies:
      '@babel/core': 7.28.5
      '@babel/helper-plugin-utils': 7.27.1

  '@babel/plugin-transform-optional-chaining@7.28.5(@babel/core@7.28.5)':
    dependencies:
      '@babel/core': 7.28.5
      '@babel/helper-plugin-utils': 7.27.1
      '@babel/helper-skip-transparent-expression-wrappers': 7.27.1
    transitivePeerDependencies:
      - supports-color

  '@babel/plugin-transform-parameters@7.27.7(@babel/core@7.28.5)':
    dependencies:
      '@babel/core': 7.28.5
      '@babel/helper-plugin-utils': 7.27.1

  '@babel/plugin-transform-private-methods@7.27.1(@babel/core@7.28.5)':
    dependencies:
      '@babel/core': 7.28.5
      '@babel/helper-create-class-features-plugin': 7.28.5(@babel/core@7.28.5)
      '@babel/helper-plugin-utils': 7.27.1
    transitivePeerDependencies:
      - supports-color

  '@babel/plugin-transform-private-property-in-object@7.27.1(@babel/core@7.28.5)':
    dependencies:
      '@babel/core': 7.28.5
      '@babel/helper-annotate-as-pure': 7.27.3
      '@babel/helper-create-class-features-plugin': 7.28.5(@babel/core@7.28.5)
      '@babel/helper-plugin-utils': 7.27.1
    transitivePeerDependencies:
      - supports-color

  '@babel/plugin-transform-property-literals@7.27.1(@babel/core@7.28.5)':
    dependencies:
      '@babel/core': 7.28.5
      '@babel/helper-plugin-utils': 7.27.1

  '@babel/plugin-transform-regenerator@7.28.4(@babel/core@7.28.5)':
    dependencies:
      '@babel/core': 7.28.5
      '@babel/helper-plugin-utils': 7.27.1

  '@babel/plugin-transform-regexp-modifiers@7.27.1(@babel/core@7.28.5)':
    dependencies:
      '@babel/core': 7.28.5
      '@babel/helper-create-regexp-features-plugin': 7.28.5(@babel/core@7.28.5)
      '@babel/helper-plugin-utils': 7.27.1

  '@babel/plugin-transform-reserved-words@7.27.1(@babel/core@7.28.5)':
    dependencies:
      '@babel/core': 7.28.5
      '@babel/helper-plugin-utils': 7.27.1

  '@babel/plugin-transform-runtime@7.28.5(@babel/core@7.28.5)':
    dependencies:
      '@babel/core': 7.28.5
      '@babel/helper-module-imports': 7.27.1
      '@babel/helper-plugin-utils': 7.27.1
      babel-plugin-polyfill-corejs2: 0.4.14(@babel/core@7.28.5)
      babel-plugin-polyfill-corejs3: 0.13.0(@babel/core@7.28.5)
      babel-plugin-polyfill-regenerator: 0.6.5(@babel/core@7.28.5)
      semver: 6.3.1
    transitivePeerDependencies:
      - supports-color

  '@babel/plugin-transform-shorthand-properties@7.27.1(@babel/core@7.28.5)':
    dependencies:
      '@babel/core': 7.28.5
      '@babel/helper-plugin-utils': 7.27.1

  '@babel/plugin-transform-spread@7.27.1(@babel/core@7.28.5)':
    dependencies:
      '@babel/core': 7.28.5
      '@babel/helper-plugin-utils': 7.27.1
      '@babel/helper-skip-transparent-expression-wrappers': 7.27.1
    transitivePeerDependencies:
      - supports-color

  '@babel/plugin-transform-sticky-regex@7.27.1(@babel/core@7.28.5)':
    dependencies:
      '@babel/core': 7.28.5
      '@babel/helper-plugin-utils': 7.27.1

  '@babel/plugin-transform-template-literals@7.27.1(@babel/core@7.28.5)':
    dependencies:
      '@babel/core': 7.28.5
      '@babel/helper-plugin-utils': 7.27.1

  '@babel/plugin-transform-typeof-symbol@7.27.1(@babel/core@7.28.5)':
    dependencies:
      '@babel/core': 7.28.5
      '@babel/helper-plugin-utils': 7.27.1

  '@babel/plugin-transform-typescript@7.28.5(@babel/core@7.28.5)':
    dependencies:
      '@babel/core': 7.28.5
      '@babel/helper-annotate-as-pure': 7.27.3
      '@babel/helper-create-class-features-plugin': 7.28.5(@babel/core@7.28.5)
      '@babel/helper-plugin-utils': 7.27.1
      '@babel/helper-skip-transparent-expression-wrappers': 7.27.1
      '@babel/plugin-syntax-typescript': 7.27.1(@babel/core@7.28.5)
    transitivePeerDependencies:
      - supports-color

  '@babel/plugin-transform-unicode-escapes@7.27.1(@babel/core@7.28.5)':
    dependencies:
      '@babel/core': 7.28.5
      '@babel/helper-plugin-utils': 7.27.1

  '@babel/plugin-transform-unicode-property-regex@7.27.1(@babel/core@7.28.5)':
    dependencies:
      '@babel/core': 7.28.5
      '@babel/helper-create-regexp-features-plugin': 7.28.5(@babel/core@7.28.5)
      '@babel/helper-plugin-utils': 7.27.1

  '@babel/plugin-transform-unicode-regex@7.27.1(@babel/core@7.28.5)':
    dependencies:
      '@babel/core': 7.28.5
      '@babel/helper-create-regexp-features-plugin': 7.28.5(@babel/core@7.28.5)
      '@babel/helper-plugin-utils': 7.27.1

  '@babel/plugin-transform-unicode-sets-regex@7.27.1(@babel/core@7.28.5)':
    dependencies:
      '@babel/core': 7.28.5
      '@babel/helper-create-regexp-features-plugin': 7.28.5(@babel/core@7.28.5)
      '@babel/helper-plugin-utils': 7.27.1

  '@babel/preset-env@7.28.5(@babel/core@7.28.5)':
    dependencies:
      '@babel/compat-data': 7.28.5
      '@babel/core': 7.28.5
      '@babel/helper-compilation-targets': 7.27.2
      '@babel/helper-plugin-utils': 7.27.1
      '@babel/helper-validator-option': 7.27.1
      '@babel/plugin-bugfix-firefox-class-in-computed-class-key': 7.28.5(@babel/core@7.28.5)
      '@babel/plugin-bugfix-safari-class-field-initializer-scope': 7.27.1(@babel/core@7.28.5)
      '@babel/plugin-bugfix-safari-id-destructuring-collision-in-function-expression': 7.27.1(@babel/core@7.28.5)
      '@babel/plugin-bugfix-v8-spread-parameters-in-optional-chaining': 7.27.1(@babel/core@7.28.5)
      '@babel/plugin-bugfix-v8-static-class-fields-redefine-readonly': 7.28.3(@babel/core@7.28.5)
      '@babel/plugin-proposal-private-property-in-object': 7.21.0-placeholder-for-preset-env.2(@babel/core@7.28.5)
      '@babel/plugin-syntax-import-assertions': 7.27.1(@babel/core@7.28.5)
      '@babel/plugin-syntax-import-attributes': 7.27.1(@babel/core@7.28.5)
      '@babel/plugin-syntax-unicode-sets-regex': 7.18.6(@babel/core@7.28.5)
      '@babel/plugin-transform-arrow-functions': 7.27.1(@babel/core@7.28.5)
      '@babel/plugin-transform-async-generator-functions': 7.28.0(@babel/core@7.28.5)
      '@babel/plugin-transform-async-to-generator': 7.27.1(@babel/core@7.28.5)
      '@babel/plugin-transform-block-scoped-functions': 7.27.1(@babel/core@7.28.5)
      '@babel/plugin-transform-block-scoping': 7.28.5(@babel/core@7.28.5)
      '@babel/plugin-transform-class-properties': 7.27.1(@babel/core@7.28.5)
      '@babel/plugin-transform-class-static-block': 7.28.3(@babel/core@7.28.5)
      '@babel/plugin-transform-classes': 7.28.4(@babel/core@7.28.5)
      '@babel/plugin-transform-computed-properties': 7.27.1(@babel/core@7.28.5)
      '@babel/plugin-transform-destructuring': 7.28.5(@babel/core@7.28.5)
      '@babel/plugin-transform-dotall-regex': 7.27.1(@babel/core@7.28.5)
      '@babel/plugin-transform-duplicate-keys': 7.27.1(@babel/core@7.28.5)
      '@babel/plugin-transform-duplicate-named-capturing-groups-regex': 7.27.1(@babel/core@7.28.5)
      '@babel/plugin-transform-dynamic-import': 7.27.1(@babel/core@7.28.5)
      '@babel/plugin-transform-explicit-resource-management': 7.28.0(@babel/core@7.28.5)
      '@babel/plugin-transform-exponentiation-operator': 7.28.5(@babel/core@7.28.5)
      '@babel/plugin-transform-export-namespace-from': 7.27.1(@babel/core@7.28.5)
      '@babel/plugin-transform-for-of': 7.27.1(@babel/core@7.28.5)
      '@babel/plugin-transform-function-name': 7.27.1(@babel/core@7.28.5)
      '@babel/plugin-transform-json-strings': 7.27.1(@babel/core@7.28.5)
      '@babel/plugin-transform-literals': 7.27.1(@babel/core@7.28.5)
      '@babel/plugin-transform-logical-assignment-operators': 7.28.5(@babel/core@7.28.5)
      '@babel/plugin-transform-member-expression-literals': 7.27.1(@babel/core@7.28.5)
      '@babel/plugin-transform-modules-amd': 7.27.1(@babel/core@7.28.5)
      '@babel/plugin-transform-modules-commonjs': 7.27.1(@babel/core@7.28.5)
      '@babel/plugin-transform-modules-systemjs': 7.28.5(@babel/core@7.28.5)
      '@babel/plugin-transform-modules-umd': 7.27.1(@babel/core@7.28.5)
      '@babel/plugin-transform-named-capturing-groups-regex': 7.27.1(@babel/core@7.28.5)
      '@babel/plugin-transform-new-target': 7.27.1(@babel/core@7.28.5)
      '@babel/plugin-transform-nullish-coalescing-operator': 7.27.1(@babel/core@7.28.5)
      '@babel/plugin-transform-numeric-separator': 7.27.1(@babel/core@7.28.5)
      '@babel/plugin-transform-object-rest-spread': 7.28.4(@babel/core@7.28.5)
      '@babel/plugin-transform-object-super': 7.27.1(@babel/core@7.28.5)
      '@babel/plugin-transform-optional-catch-binding': 7.27.1(@babel/core@7.28.5)
      '@babel/plugin-transform-optional-chaining': 7.28.5(@babel/core@7.28.5)
      '@babel/plugin-transform-parameters': 7.27.7(@babel/core@7.28.5)
      '@babel/plugin-transform-private-methods': 7.27.1(@babel/core@7.28.5)
      '@babel/plugin-transform-private-property-in-object': 7.27.1(@babel/core@7.28.5)
      '@babel/plugin-transform-property-literals': 7.27.1(@babel/core@7.28.5)
      '@babel/plugin-transform-regenerator': 7.28.4(@babel/core@7.28.5)
      '@babel/plugin-transform-regexp-modifiers': 7.27.1(@babel/core@7.28.5)
      '@babel/plugin-transform-reserved-words': 7.27.1(@babel/core@7.28.5)
      '@babel/plugin-transform-shorthand-properties': 7.27.1(@babel/core@7.28.5)
      '@babel/plugin-transform-spread': 7.27.1(@babel/core@7.28.5)
      '@babel/plugin-transform-sticky-regex': 7.27.1(@babel/core@7.28.5)
      '@babel/plugin-transform-template-literals': 7.27.1(@babel/core@7.28.5)
      '@babel/plugin-transform-typeof-symbol': 7.27.1(@babel/core@7.28.5)
      '@babel/plugin-transform-unicode-escapes': 7.27.1(@babel/core@7.28.5)
      '@babel/plugin-transform-unicode-property-regex': 7.27.1(@babel/core@7.28.5)
      '@babel/plugin-transform-unicode-regex': 7.27.1(@babel/core@7.28.5)
      '@babel/plugin-transform-unicode-sets-regex': 7.27.1(@babel/core@7.28.5)
      '@babel/preset-modules': 0.1.6-no-external-plugins(@babel/core@7.28.5)
      babel-plugin-polyfill-corejs2: 0.4.14(@babel/core@7.28.5)
      babel-plugin-polyfill-corejs3: 0.13.0(@babel/core@7.28.5)
      babel-plugin-polyfill-regenerator: 0.6.5(@babel/core@7.28.5)
      core-js-compat: 3.46.0
      semver: 6.3.1
    transitivePeerDependencies:
      - supports-color

  '@babel/preset-modules@0.1.6-no-external-plugins(@babel/core@7.28.5)':
    dependencies:
      '@babel/core': 7.28.5
      '@babel/helper-plugin-utils': 7.27.1
      '@babel/types': 7.28.5
      esutils: 2.0.3

  '@babel/preset-typescript@7.28.5(@babel/core@7.28.5)':
    dependencies:
      '@babel/core': 7.28.5
      '@babel/helper-plugin-utils': 7.27.1
      '@babel/helper-validator-option': 7.27.1
      '@babel/plugin-syntax-jsx': 7.27.1(@babel/core@7.28.5)
      '@babel/plugin-transform-modules-commonjs': 7.27.1(@babel/core@7.28.5)
      '@babel/plugin-transform-typescript': 7.28.5(@babel/core@7.28.5)
    transitivePeerDependencies:
      - supports-color

  '@babel/runtime@7.28.4': {}

  '@babel/template@7.27.2':
    dependencies:
      '@babel/code-frame': 7.27.1
      '@babel/parser': 7.28.5
      '@babel/types': 7.28.5

  '@babel/traverse@7.28.5':
    dependencies:
      '@babel/code-frame': 7.27.1
      '@babel/generator': 7.28.5
      '@babel/helper-globals': 7.28.0
      '@babel/parser': 7.28.5
      '@babel/template': 7.27.2
      '@babel/types': 7.28.5
      debug: 4.4.3
    transitivePeerDependencies:
      - supports-color

  '@babel/types@7.28.5':
    dependencies:
      '@babel/helper-string-parser': 7.27.1
      '@babel/helper-validator-identifier': 7.28.5

  '@bcoe/v8-coverage@1.0.2': {}

  '@biomejs/biome@2.3.4':
    optionalDependencies:
      '@biomejs/cli-darwin-arm64': 2.3.4
      '@biomejs/cli-darwin-x64': 2.3.4
      '@biomejs/cli-linux-arm64': 2.3.4
      '@biomejs/cli-linux-arm64-musl': 2.3.4
      '@biomejs/cli-linux-x64': 2.3.4
      '@biomejs/cli-linux-x64-musl': 2.3.4
      '@biomejs/cli-win32-arm64': 2.3.4
      '@biomejs/cli-win32-x64': 2.3.4

  '@biomejs/cli-darwin-arm64@2.3.2':
    optional: true

  '@biomejs/cli-darwin-arm64@2.3.5': {}

  '@biomejs/cli-darwin-arm64@2.3.4':
    optional: true

  '@biomejs/cli-darwin-x64@2.3.4':
    optional: true

  '@biomejs/cli-linux-arm64-musl@2.3.4':
    optional: true

  '@biomejs/cli-linux-arm64@2.3.4':
    optional: true

  '@biomejs/cli-linux-x64-musl@2.3.4':
    optional: true

  '@biomejs/cli-linux-x64@2.3.4':
    optional: true

  '@biomejs/cli-win32-arm64@2.3.4':
    optional: true

  '@biomejs/cli-win32-x64@2.3.4':
    optional: true

<<<<<<< HEAD
  '@biomejs/monorepo@https://codeload.github.com/biomejs/biome/tar.gz/1fdcaf0336a92cde9becbf8cba502ac0091b2b1d': {}
=======
  '@biomejs/monorepo@https://codeload.github.com/biomejs/biome/tar.gz/1a2d1af3604f36703da298017fd3cacf14e118a5': {}
>>>>>>> 6955c6e3

  '@csstools/color-helpers@5.1.0': {}

  '@csstools/css-calc@2.1.4(@csstools/css-parser-algorithms@3.0.5(@csstools/css-tokenizer@3.0.4))(@csstools/css-tokenizer@3.0.4)':
    dependencies:
      '@csstools/css-parser-algorithms': 3.0.5(@csstools/css-tokenizer@3.0.4)
      '@csstools/css-tokenizer': 3.0.4

  '@csstools/css-color-parser@3.1.0(@csstools/css-parser-algorithms@3.0.5(@csstools/css-tokenizer@3.0.4))(@csstools/css-tokenizer@3.0.4)':
    dependencies:
      '@csstools/color-helpers': 5.1.0
      '@csstools/css-calc': 2.1.4(@csstools/css-parser-algorithms@3.0.5(@csstools/css-tokenizer@3.0.4))(@csstools/css-tokenizer@3.0.4)
      '@csstools/css-parser-algorithms': 3.0.5(@csstools/css-tokenizer@3.0.4)
      '@csstools/css-tokenizer': 3.0.4

  '@csstools/css-parser-algorithms@3.0.5(@csstools/css-tokenizer@3.0.4)':
    dependencies:
      '@csstools/css-tokenizer': 3.0.4

  '@csstools/css-syntax-patches-for-csstree@1.0.16': {}

  '@csstools/css-tokenizer@3.0.4': {}

  '@emnapi/core@1.7.0':
    dependencies:
      '@emnapi/wasi-threads': 1.1.0
      tslib: 2.8.1

  '@emnapi/runtime@1.7.0':
    dependencies:
      tslib: 2.8.1

  '@emnapi/wasi-threads@1.1.0':
    dependencies:
      tslib: 2.8.1

  '@esbuild/aix-ppc64@0.25.12':
    optional: true

  '@esbuild/android-arm64@0.25.12':
    optional: true

  '@esbuild/android-arm@0.25.12':
    optional: true

  '@esbuild/android-x64@0.25.12':
    optional: true

  '@esbuild/darwin-arm64@0.25.12':
    optional: true

  '@esbuild/darwin-x64@0.25.12':
    optional: true

  '@esbuild/freebsd-arm64@0.25.12':
    optional: true

  '@esbuild/freebsd-x64@0.25.12':
    optional: true

  '@esbuild/linux-arm64@0.25.12':
    optional: true

  '@esbuild/linux-arm@0.25.12':
    optional: true

  '@esbuild/linux-ia32@0.25.12':
    optional: true

  '@esbuild/linux-loong64@0.25.12':
    optional: true

  '@esbuild/linux-mips64el@0.25.12':
    optional: true

  '@esbuild/linux-ppc64@0.25.12':
    optional: true

  '@esbuild/linux-riscv64@0.25.12':
    optional: true

  '@esbuild/linux-s390x@0.25.12':
    optional: true

  '@esbuild/linux-x64@0.25.12':
    optional: true

  '@esbuild/netbsd-arm64@0.25.12':
    optional: true

  '@esbuild/netbsd-x64@0.25.12':
    optional: true

  '@esbuild/openbsd-arm64@0.25.12':
    optional: true

  '@esbuild/openbsd-x64@0.25.12':
    optional: true

  '@esbuild/openharmony-arm64@0.25.12':
    optional: true

  '@esbuild/sunos-x64@0.25.12':
    optional: true

  '@esbuild/win32-arm64@0.25.12':
    optional: true

  '@esbuild/win32-ia32@0.25.12':
    optional: true

  '@esbuild/win32-x64@0.25.12':
    optional: true

  '@jest/diff-sequences@30.0.1': {}

  '@jest/get-type@30.1.0': {}

  '@jest/schemas@30.0.5':
    dependencies:
      '@sinclair/typebox': 0.34.41

  '@jridgewell/gen-mapping@0.3.13':
    dependencies:
      '@jridgewell/sourcemap-codec': 1.5.5
      '@jridgewell/trace-mapping': 0.3.31

  '@jridgewell/remapping@2.3.5':
    dependencies:
      '@jridgewell/gen-mapping': 0.3.13
      '@jridgewell/trace-mapping': 0.3.31

  '@jridgewell/resolve-uri@3.1.2': {}

  '@jridgewell/sourcemap-codec@1.5.5': {}

  '@jridgewell/trace-mapping@0.3.31':
    dependencies:
      '@jridgewell/resolve-uri': 3.1.2
      '@jridgewell/sourcemap-codec': 1.5.5

  '@modelcontextprotocol/sdk@1.22.0':
    dependencies:
      ajv: 8.17.1
      ajv-formats: 3.0.1(ajv@8.17.1)
      content-type: 1.0.5
      cors: 2.8.5
      cross-spawn: 7.0.6
      eventsource: 3.0.7
      eventsource-parser: 3.0.6
      express: 5.1.0
      express-rate-limit: 7.5.1(express@5.1.0)
      pkce-challenge: 5.0.0
      raw-body: 3.0.1
      zod: 3.25.76
      zod-to-json-schema: 3.24.6(zod@3.25.76)
    transitivePeerDependencies:
      - supports-color

  '@mozilla/readability@0.6.0': {}

  '@napi-rs/wasm-runtime@0.2.4':
    dependencies:
      '@emnapi/core': 1.7.0
      '@emnapi/runtime': 1.7.0
      '@tybys/wasm-util': 0.9.0

  '@nx/devkit@22.0.3(nx@22.0.3)':
    dependencies:
      '@zkochan/js-yaml': 0.0.7
      ejs: 3.1.10
      enquirer: 2.3.6
      minimatch: 9.0.3
      nx: 22.0.3
      semver: 7.7.3
      tslib: 2.8.1
      yargs-parser: 21.1.1

  '@nx/js@22.0.3(@babel/traverse@7.28.5)(nx@22.0.3)':
    dependencies:
      '@babel/core': 7.28.5
      '@babel/plugin-proposal-decorators': 7.28.0(@babel/core@7.28.5)
      '@babel/plugin-transform-class-properties': 7.27.1(@babel/core@7.28.5)
      '@babel/plugin-transform-runtime': 7.28.5(@babel/core@7.28.5)
      '@babel/preset-env': 7.28.5(@babel/core@7.28.5)
      '@babel/preset-typescript': 7.28.5(@babel/core@7.28.5)
      '@babel/runtime': 7.28.4
      '@nx/devkit': 22.0.3(nx@22.0.3)
      '@nx/workspace': 22.0.3
      '@zkochan/js-yaml': 0.0.7
      babel-plugin-const-enum: 1.2.0(@babel/core@7.28.5)
      babel-plugin-macros: 3.1.0
      babel-plugin-transform-typescript-metadata: 0.3.2(@babel/core@7.28.5)(@babel/traverse@7.28.5)
      chalk: 4.1.2
      columnify: 1.6.0
      detect-port: 1.6.1
      ignore: 5.3.2
      js-tokens: 4.0.0
      jsonc-parser: 3.2.0
      npm-run-path: 4.0.1
      picocolors: 1.1.1
      picomatch: 4.0.2
      semver: 7.7.3
      source-map-support: 0.5.19
      tinyglobby: 0.2.15
      tslib: 2.8.1
    transitivePeerDependencies:
      - '@babel/traverse'
      - '@swc-node/register'
      - '@swc/core'
      - debug
      - nx
      - supports-color

  '@nx/nx-darwin-arm64@22.0.3':
    optional: true

  '@nx/nx-darwin-x64@22.0.3':
    optional: true

  '@nx/nx-freebsd-x64@22.0.3':
    optional: true

  '@nx/nx-linux-arm-gnueabihf@22.0.3':
    optional: true

  '@nx/nx-linux-arm64-gnu@22.0.3':
    optional: true

  '@nx/nx-linux-arm64-musl@22.0.3':
    optional: true

  '@nx/nx-linux-x64-gnu@22.0.3':
    optional: true

  '@nx/nx-linux-x64-musl@22.0.3':
    optional: true

  '@nx/nx-win32-arm64-msvc@22.0.3':
    optional: true

  '@nx/nx-win32-x64-msvc@22.0.3':
    optional: true

  '@nx/vite@22.0.3(@babel/traverse@7.28.5)(nx@22.0.3)(typescript@5.9.3)(vite@7.2.2(@types/node@24.10.0)(jiti@2.6.1)(yaml@2.8.1))(vitest@4.0.8)':
    dependencies:
      '@nx/devkit': 22.0.3(nx@22.0.3)
      '@nx/js': 22.0.3(@babel/traverse@7.28.5)(nx@22.0.3)
      '@phenomnomnominal/tsquery': 5.0.1(typescript@5.9.3)
      ajv: 8.17.1
      enquirer: 2.3.6
      picomatch: 4.0.2
      semver: 7.7.3
      tsconfig-paths: 4.2.0
      tslib: 2.8.1
<<<<<<< HEAD
      vite: 7.1.12(@types/node@24.9.2)(jiti@2.6.1)(yaml@2.8.1)
      vitest: 4.0.4(@types/node@24.9.2)(@vitest/ui@4.0.4)(jiti@2.6.1)(jsdom@27.2.0)(yaml@2.8.1)
=======
      vite: 7.2.2(@types/node@24.10.0)(jiti@2.6.1)(yaml@2.8.1)
      vitest: 4.0.8(@types/node@24.10.0)(@vitest/ui@4.0.8)(jiti@2.6.1)(jsdom@27.0.1(postcss@8.5.6))(yaml@2.8.1)
>>>>>>> 6955c6e3
    transitivePeerDependencies:
      - '@babel/traverse'
      - '@swc-node/register'
      - '@swc/core'
      - debug
      - nx
      - supports-color
      - typescript
      - verdaccio

  '@nx/web@22.0.3(@babel/traverse@7.28.5)(nx@22.0.3)':
    dependencies:
      '@nx/devkit': 22.0.3(nx@22.0.3)
      '@nx/js': 22.0.3(@babel/traverse@7.28.5)(nx@22.0.3)
      detect-port: 1.6.1
      http-server: 14.1.1
      picocolors: 1.1.1
      tslib: 2.8.1
    transitivePeerDependencies:
      - '@babel/traverse'
      - '@swc-node/register'
      - '@swc/core'
      - debug
      - nx
      - supports-color
      - verdaccio

  '@nx/workspace@22.0.3':
    dependencies:
      '@nx/devkit': 22.0.3(nx@22.0.3)
      '@zkochan/js-yaml': 0.0.7
      chalk: 4.1.2
      enquirer: 2.3.6
      nx: 22.0.3
      picomatch: 4.0.2
      semver: 7.7.3
      tslib: 2.8.1
      yargs-parser: 21.1.1
    transitivePeerDependencies:
      - '@swc-node/register'
      - '@swc/core'
      - debug

  '@phenomnomnominal/tsquery@5.0.1(typescript@5.9.3)':
    dependencies:
      esquery: 1.6.0
      typescript: 5.9.3

  '@polka/url@1.0.0-next.29': {}

  '@puppeteer/browsers@2.10.13':
    dependencies:
      debug: 4.4.3
      extract-zip: 2.0.1
      progress: 2.0.3
      proxy-agent: 6.5.0
      semver: 7.7.3
      tar-fs: 3.1.1
      yargs: 17.7.2
    transitivePeerDependencies:
      - bare-abort-controller
      - bare-buffer
      - react-native-b4a
      - supports-color

  '@rollup/rollup-android-arm-eabi@4.53.2':
    optional: true

  '@rollup/rollup-android-arm64@4.53.2':
    optional: true

  '@rollup/rollup-darwin-arm64@4.53.2':
    optional: true

  '@rollup/rollup-darwin-x64@4.53.2':
    optional: true

  '@rollup/rollup-freebsd-arm64@4.53.2':
    optional: true

  '@rollup/rollup-freebsd-x64@4.53.2':
    optional: true

  '@rollup/rollup-linux-arm-gnueabihf@4.53.2':
    optional: true

  '@rollup/rollup-linux-arm-musleabihf@4.53.2':
    optional: true

  '@rollup/rollup-linux-arm64-gnu@4.53.2':
    optional: true

  '@rollup/rollup-linux-arm64-musl@4.53.2':
    optional: true

  '@rollup/rollup-linux-loong64-gnu@4.53.2':
    optional: true

  '@rollup/rollup-linux-ppc64-gnu@4.53.2':
    optional: true

  '@rollup/rollup-linux-riscv64-gnu@4.53.2':
    optional: true

  '@rollup/rollup-linux-riscv64-musl@4.53.2':
    optional: true

  '@rollup/rollup-linux-s390x-gnu@4.53.2':
    optional: true

  '@rollup/rollup-linux-x64-gnu@4.53.2':
    optional: true

  '@rollup/rollup-linux-x64-musl@4.53.2':
    optional: true

  '@rollup/rollup-openharmony-arm64@4.53.2':
    optional: true

  '@rollup/rollup-win32-arm64-msvc@4.53.2':
    optional: true

  '@rollup/rollup-win32-ia32-msvc@4.53.2':
    optional: true

  '@rollup/rollup-win32-x64-gnu@4.53.2':
    optional: true

  '@rollup/rollup-win32-x64-msvc@4.53.2':
    optional: true

  '@sinclair/typebox@0.34.41': {}

  '@standard-schema/spec@1.0.0': {}

  '@tootallnate/quickjs-emscripten@0.23.0': {}

  '@tybys/wasm-util@0.9.0':
    dependencies:
      tslib: 2.8.1

  '@types/axios@0.14.4':
    dependencies:
      axios: 1.13.2
    transitivePeerDependencies:
      - debug

  '@types/better-sqlite3@7.6.13':
    dependencies:
      '@types/node': 24.10.0

  '@types/chai@5.2.3':
    dependencies:
      '@types/deep-eql': 4.0.2
      assertion-error: 2.0.1

  '@types/deep-eql@4.0.2': {}

  '@types/estree@1.0.8': {}

  '@types/jsdom@27.0.0':
    dependencies:
      '@types/node': 24.10.0
      '@types/tough-cookie': 4.0.5
      parse5: 7.3.0

  '@types/minimist@1.2.5': {}

  '@types/mozilla__readability@0.4.2': {}

  '@types/node@24.10.0':
    dependencies:
      undici-types: 7.16.0

  '@types/parse-json@4.0.2': {}

  '@types/tough-cookie@4.0.5': {}

  '@types/yauzl@2.10.3':
    dependencies:
      '@types/node': 24.10.0
    optional: true

  '@vitest/coverage-v8@4.0.8(vitest@4.0.8)':
    dependencies:
      '@bcoe/v8-coverage': 1.0.2
      '@vitest/utils': 4.0.8
      ast-v8-to-istanbul: 0.3.8
      debug: 4.4.3
      istanbul-lib-coverage: 3.2.2
      istanbul-lib-report: 3.0.1
      istanbul-lib-source-maps: 5.0.6
      istanbul-reports: 3.2.0
      magicast: 0.5.1
      std-env: 3.10.0
      tinyrainbow: 3.0.3
<<<<<<< HEAD
      vitest: 4.0.4(@types/node@24.9.2)(@vitest/ui@4.0.4)(jiti@2.6.1)(jsdom@27.2.0)(yaml@2.8.1)
=======
      vitest: 4.0.8(@types/node@24.10.0)(@vitest/ui@4.0.8)(jiti@2.6.1)(jsdom@27.0.1(postcss@8.5.6))(yaml@2.8.1)
>>>>>>> 6955c6e3
    transitivePeerDependencies:
      - supports-color

  '@vitest/expect@4.0.8':
    dependencies:
      '@standard-schema/spec': 1.0.0
      '@types/chai': 5.2.3
<<<<<<< HEAD
      '@vitest/spy': 4.0.4
      '@vitest/utils': 4.0.4
      chai: 6.2.1
=======
      '@vitest/spy': 4.0.8
      '@vitest/utils': 4.0.8
      chai: 6.2.0
>>>>>>> 6955c6e3
      tinyrainbow: 3.0.3

  '@vitest/mocker@4.0.8(vite@7.2.2(@types/node@24.10.0)(jiti@2.6.1)(yaml@2.8.1))':
    dependencies:
      '@vitest/spy': 4.0.8
      estree-walker: 3.0.3
      magic-string: 0.30.21
    optionalDependencies:
      vite: 7.2.2(@types/node@24.10.0)(jiti@2.6.1)(yaml@2.8.1)

  '@vitest/pretty-format@4.0.8':
    dependencies:
      tinyrainbow: 3.0.3

  '@vitest/runner@4.0.8':
    dependencies:
      '@vitest/utils': 4.0.8
      pathe: 2.0.3

  '@vitest/snapshot@4.0.8':
    dependencies:
      '@vitest/pretty-format': 4.0.8
      magic-string: 0.30.21
      pathe: 2.0.3

  '@vitest/spy@4.0.8': {}

  '@vitest/ui@4.0.8(vitest@4.0.8)':
    dependencies:
      '@vitest/utils': 4.0.8
      fflate: 0.8.2
      flatted: 3.3.3
      pathe: 2.0.3
      sirv: 3.0.2
      tinyglobby: 0.2.15
      tinyrainbow: 3.0.3
<<<<<<< HEAD
      vitest: 4.0.4(@types/node@24.9.2)(@vitest/ui@4.0.4)(jiti@2.6.1)(jsdom@27.2.0)(yaml@2.8.1)
=======
      vitest: 4.0.8(@types/node@24.10.0)(@vitest/ui@4.0.8)(jiti@2.6.1)(jsdom@27.0.1(postcss@8.5.6))(yaml@2.8.1)
>>>>>>> 6955c6e3

  '@vitest/utils@4.0.8':
    dependencies:
      '@vitest/pretty-format': 4.0.8
      tinyrainbow: 3.0.3

  '@yarnpkg/lockfile@1.1.0': {}

  '@yarnpkg/parsers@3.0.2':
    dependencies:
      js-yaml: 3.14.1
      tslib: 2.8.1

  '@zkochan/js-yaml@0.0.7':
    dependencies:
      argparse: 2.0.1

  accepts@2.0.0:
    dependencies:
      mime-types: 3.0.1
      negotiator: 1.0.0

  address@1.2.2: {}

  agent-base@7.1.4: {}

  ajv-formats@3.0.1(ajv@8.17.1):
    optionalDependencies:
      ajv: 8.17.1

  ajv@8.17.1:
    dependencies:
      fast-deep-equal: 3.1.3
      fast-uri: 3.1.0
      json-schema-traverse: 1.0.0
      require-from-string: 2.0.2

  ansi-colors@4.1.3: {}

  ansi-regex@5.0.1: {}

  ansi-styles@4.3.0:
    dependencies:
      color-convert: 2.0.1

  ansi-styles@5.2.0: {}

  argparse@1.0.10:
    dependencies:
      sprintf-js: 1.0.3

  argparse@2.0.1: {}

  assertion-error@2.0.1: {}

  ast-types@0.13.4:
    dependencies:
      tslib: 2.8.1

  ast-v8-to-istanbul@0.3.8:
    dependencies:
      '@jridgewell/trace-mapping': 0.3.31
      estree-walker: 3.0.3
      js-tokens: 9.0.1

  async@3.2.6: {}

  asynckit@0.4.0: {}

  axios@1.13.2:
    dependencies:
      follow-redirects: 1.15.11
      form-data: 4.0.4
      proxy-from-env: 1.1.0
    transitivePeerDependencies:
      - debug

  b4a@1.7.3: {}

  babel-plugin-const-enum@1.2.0(@babel/core@7.28.5):
    dependencies:
      '@babel/core': 7.28.5
      '@babel/helper-plugin-utils': 7.27.1
      '@babel/plugin-syntax-typescript': 7.27.1(@babel/core@7.28.5)
      '@babel/traverse': 7.28.5
    transitivePeerDependencies:
      - supports-color

  babel-plugin-macros@3.1.0:
    dependencies:
      '@babel/runtime': 7.28.4
      cosmiconfig: 7.1.0
      resolve: 1.22.11

  babel-plugin-polyfill-corejs2@0.4.14(@babel/core@7.28.5):
    dependencies:
      '@babel/compat-data': 7.28.5
      '@babel/core': 7.28.5
      '@babel/helper-define-polyfill-provider': 0.6.5(@babel/core@7.28.5)
      semver: 6.3.1
    transitivePeerDependencies:
      - supports-color

  babel-plugin-polyfill-corejs3@0.13.0(@babel/core@7.28.5):
    dependencies:
      '@babel/core': 7.28.5
      '@babel/helper-define-polyfill-provider': 0.6.5(@babel/core@7.28.5)
      core-js-compat: 3.46.0
    transitivePeerDependencies:
      - supports-color

  babel-plugin-polyfill-regenerator@0.6.5(@babel/core@7.28.5):
    dependencies:
      '@babel/core': 7.28.5
      '@babel/helper-define-polyfill-provider': 0.6.5(@babel/core@7.28.5)
    transitivePeerDependencies:
      - supports-color

  babel-plugin-transform-typescript-metadata@0.3.2(@babel/core@7.28.5)(@babel/traverse@7.28.5):
    dependencies:
      '@babel/core': 7.28.5
      '@babel/helper-plugin-utils': 7.27.1
    optionalDependencies:
      '@babel/traverse': 7.28.5

  balanced-match@1.0.2: {}

  bare-events@2.8.2: {}

  bare-fs@4.5.1:
    dependencies:
      bare-events: 2.8.2
      bare-path: 3.0.0
      bare-stream: 2.7.0(bare-events@2.8.2)
      bare-url: 2.3.2
      fast-fifo: 1.3.2
    transitivePeerDependencies:
      - bare-abort-controller
      - react-native-b4a
    optional: true

  bare-os@3.6.2:
    optional: true

  bare-path@3.0.0:
    dependencies:
      bare-os: 3.6.2
    optional: true

  bare-stream@2.7.0(bare-events@2.8.2):
    dependencies:
      streamx: 2.23.0
    optionalDependencies:
      bare-events: 2.8.2
    transitivePeerDependencies:
      - bare-abort-controller
      - react-native-b4a
    optional: true

  bare-url@2.3.2:
    dependencies:
      bare-path: 3.0.0
    optional: true

  base64-js@1.5.1: {}

<<<<<<< HEAD
  baseline-browser-mapping@2.8.28: {}
=======
  baseline-browser-mapping@2.8.25: {}
>>>>>>> 6955c6e3

  basic-auth@2.0.1:
    dependencies:
      safe-buffer: 5.1.2

  basic-ftp@5.0.5: {}

  better-sqlite3@12.4.1:
    dependencies:
      bindings: 1.5.0
      prebuild-install: 7.1.3

  bidi-js@1.0.3:
    dependencies:
      require-from-string: 2.0.2

  bindings@1.5.0:
    dependencies:
      file-uri-to-path: 1.0.0

  bl@4.1.0:
    dependencies:
      buffer: 5.7.1
      inherits: 2.0.4
      readable-stream: 3.6.2

  body-parser@2.2.0:
    dependencies:
      bytes: 3.1.2
      content-type: 1.0.5
      debug: 4.4.3
      http-errors: 2.0.0
      iconv-lite: 0.6.3
      on-finished: 2.4.1
      qs: 6.14.0
      raw-body: 3.0.1
      type-is: 2.0.1
    transitivePeerDependencies:
      - supports-color

  brace-expansion@2.0.2:
    dependencies:
      balanced-match: 1.0.2

  browserslist@4.28.0:
    dependencies:
<<<<<<< HEAD
      baseline-browser-mapping: 2.8.28
      caniuse-lite: 1.0.30001754
      electron-to-chromium: 1.5.250
=======
      baseline-browser-mapping: 2.8.25
      caniuse-lite: 1.0.30001754
      electron-to-chromium: 1.5.249
>>>>>>> 6955c6e3
      node-releases: 2.0.27
      update-browserslist-db: 1.1.4(browserslist@4.28.0)

  buffer-crc32@0.2.13: {}

  buffer-from@1.1.2: {}

  buffer@5.7.1:
    dependencies:
      base64-js: 1.5.1
      ieee754: 1.2.1

  bytes@3.1.2: {}

  call-bind-apply-helpers@1.0.2:
    dependencies:
      es-errors: 1.3.0
      function-bind: 1.1.2

  call-bound@1.0.4:
    dependencies:
      call-bind-apply-helpers: 1.0.2
      get-intrinsic: 1.3.0

  callsites@3.1.0: {}

  caniuse-lite@1.0.30001754: {}

  chai@6.2.1: {}

  chalk@4.1.2:
    dependencies:
      ansi-styles: 4.3.0
      supports-color: 7.2.0

  chownr@1.1.4: {}

  chromium-bidi@11.0.0(devtools-protocol@0.0.1521046):
    dependencies:
      devtools-protocol: 0.0.1521046
      mitt: 3.0.1
      zod: 3.25.76

  cli-cursor@3.1.0:
    dependencies:
      restore-cursor: 3.1.0

  cli-spinners@2.6.1: {}

  cliui@8.0.1:
    dependencies:
      string-width: 4.2.3
      strip-ansi: 6.0.1
      wrap-ansi: 7.0.0

  clone@1.0.4: {}

  color-convert@2.0.1:
    dependencies:
      color-name: 1.1.4

  color-name@1.1.4: {}

  columnify@1.6.0:
    dependencies:
      strip-ansi: 6.0.1
      wcwidth: 1.0.1

  combined-stream@1.0.8:
    dependencies:
      delayed-stream: 1.0.0

  content-disposition@1.0.0:
    dependencies:
      safe-buffer: 5.2.1

  content-type@1.0.5: {}

  convert-source-map@2.0.0: {}

  cookie-signature@1.2.2: {}

  cookie@0.7.2: {}

  core-js-compat@3.46.0:
    dependencies:
      browserslist: 4.28.0

  cors@2.8.5:
    dependencies:
      object-assign: 4.1.1
      vary: 1.1.2

  corser@2.0.1: {}

  cosmiconfig@7.1.0:
    dependencies:
      '@types/parse-json': 4.0.2
      import-fresh: 3.3.1
      parse-json: 5.2.0
      path-type: 4.0.0
      yaml: 1.10.2

  cosmiconfig@9.0.0(typescript@5.9.3):
    dependencies:
      env-paths: 2.2.1
      import-fresh: 3.3.1
      js-yaml: 4.1.1
      parse-json: 5.2.0
    optionalDependencies:
      typescript: 5.9.3

  cross-spawn@7.0.6:
    dependencies:
      path-key: 3.1.1
      shebang-command: 2.0.0
      which: 2.0.2

  css-tree@3.1.0:
    dependencies:
      mdn-data: 2.12.2
      source-map-js: 1.2.1

  cssstyle@5.3.3:
    dependencies:
      '@asamuzakjp/css-color': 4.0.5
      '@csstools/css-syntax-patches-for-csstree': 1.0.16
      css-tree: 3.1.0

  data-uri-to-buffer@6.0.2: {}

  data-urls@6.0.0:
    dependencies:
      whatwg-mimetype: 4.0.0
      whatwg-url: 15.1.0

  debug@4.4.3:
    dependencies:
      ms: 2.1.3

  decimal.js@10.6.0: {}

  decompress-response@6.0.0:
    dependencies:
      mimic-response: 3.1.0

  deep-extend@0.6.0: {}

  defaults@1.0.4:
    dependencies:
      clone: 1.0.4

  define-lazy-prop@2.0.0: {}

  degenerator@5.0.1:
    dependencies:
      ast-types: 0.13.4
      escodegen: 2.1.0
      esprima: 4.0.1

  delayed-stream@1.0.0: {}

  depd@2.0.0: {}

  detect-libc@2.1.2: {}

  detect-port@1.6.1:
    dependencies:
      address: 1.2.2
      debug: 4.4.3
    transitivePeerDependencies:
      - supports-color

  devtools-protocol@0.0.1521046: {}

  dotenv-expand@11.0.7:
    dependencies:
      dotenv: 16.4.7

  dotenv@16.4.7: {}

  dunder-proto@1.0.1:
    dependencies:
      call-bind-apply-helpers: 1.0.2
      es-errors: 1.3.0
      gopd: 1.2.0

  ee-first@1.1.1: {}

  ejs@3.1.10:
    dependencies:
      jake: 10.9.4

<<<<<<< HEAD
  electron-to-chromium@1.5.250: {}
=======
  electron-to-chromium@1.5.249: {}
>>>>>>> 6955c6e3

  emoji-regex@8.0.0: {}

  encodeurl@2.0.0: {}

  end-of-stream@1.4.5:
    dependencies:
      once: 1.4.0

  enquirer@2.3.6:
    dependencies:
      ansi-colors: 4.1.3

  entities@6.0.1: {}

  env-paths@2.2.1: {}

  error-ex@1.3.4:
    dependencies:
      is-arrayish: 0.2.1

  es-define-property@1.0.1: {}

  es-errors@1.3.0: {}

  es-module-lexer@1.7.0: {}

  es-object-atoms@1.1.1:
    dependencies:
      es-errors: 1.3.0

  es-set-tostringtag@2.1.0:
    dependencies:
      es-errors: 1.3.0
      get-intrinsic: 1.3.0
      has-tostringtag: 1.0.2
      hasown: 2.0.2

  esbuild@0.25.12:
    optionalDependencies:
      '@esbuild/aix-ppc64': 0.25.12
      '@esbuild/android-arm': 0.25.12
      '@esbuild/android-arm64': 0.25.12
      '@esbuild/android-x64': 0.25.12
      '@esbuild/darwin-arm64': 0.25.12
      '@esbuild/darwin-x64': 0.25.12
      '@esbuild/freebsd-arm64': 0.25.12
      '@esbuild/freebsd-x64': 0.25.12
      '@esbuild/linux-arm': 0.25.12
      '@esbuild/linux-arm64': 0.25.12
      '@esbuild/linux-ia32': 0.25.12
      '@esbuild/linux-loong64': 0.25.12
      '@esbuild/linux-mips64el': 0.25.12
      '@esbuild/linux-ppc64': 0.25.12
      '@esbuild/linux-riscv64': 0.25.12
      '@esbuild/linux-s390x': 0.25.12
      '@esbuild/linux-x64': 0.25.12
      '@esbuild/netbsd-arm64': 0.25.12
      '@esbuild/netbsd-x64': 0.25.12
      '@esbuild/openbsd-arm64': 0.25.12
      '@esbuild/openbsd-x64': 0.25.12
      '@esbuild/openharmony-arm64': 0.25.12
      '@esbuild/sunos-x64': 0.25.12
      '@esbuild/win32-arm64': 0.25.12
      '@esbuild/win32-ia32': 0.25.12
      '@esbuild/win32-x64': 0.25.12

  escalade@3.2.0: {}

  escape-html@1.0.3: {}

  escape-string-regexp@1.0.5: {}

  escodegen@2.1.0:
    dependencies:
      esprima: 4.0.1
      estraverse: 5.3.0
      esutils: 2.0.3
    optionalDependencies:
      source-map: 0.6.1

  esprima@4.0.1: {}

  esquery@1.6.0:
    dependencies:
      estraverse: 5.3.0

  estraverse@5.3.0: {}

  estree-walker@3.0.3:
    dependencies:
      '@types/estree': 1.0.8

  esutils@2.0.3: {}

  etag@1.8.1: {}

  eventemitter3@4.0.7: {}

  events-universal@1.0.1:
    dependencies:
      bare-events: 2.8.2
    transitivePeerDependencies:
      - bare-abort-controller

  eventsource-parser@3.0.6: {}

  eventsource@3.0.7:
    dependencies:
      eventsource-parser: 3.0.6

  expand-template@2.0.3: {}

  expect-type@1.2.2: {}

  express-rate-limit@7.5.1(express@5.1.0):
    dependencies:
      express: 5.1.0

  express@5.1.0:
    dependencies:
      accepts: 2.0.0
      body-parser: 2.2.0
      content-disposition: 1.0.0
      content-type: 1.0.5
      cookie: 0.7.2
      cookie-signature: 1.2.2
      debug: 4.4.3
      encodeurl: 2.0.0
      escape-html: 1.0.3
      etag: 1.8.1
      finalhandler: 2.1.0
      fresh: 2.0.0
      http-errors: 2.0.0
      merge-descriptors: 2.0.0
      mime-types: 3.0.1
      on-finished: 2.4.1
      once: 1.4.0
      parseurl: 1.3.3
      proxy-addr: 2.0.7
      qs: 6.14.0
      range-parser: 1.2.1
      router: 2.2.0
      send: 1.2.0
      serve-static: 2.2.0
      statuses: 2.0.2
      type-is: 2.0.1
      vary: 1.1.2
    transitivePeerDependencies:
      - supports-color

  extract-zip@2.0.1:
    dependencies:
      debug: 4.4.3
      get-stream: 5.2.0
      yauzl: 2.10.0
    optionalDependencies:
      '@types/yauzl': 2.10.3
    transitivePeerDependencies:
      - supports-color

  fast-deep-equal@3.1.3: {}

  fast-fifo@1.3.2: {}

  fast-uri@3.1.0: {}

  fd-slicer@1.1.0:
    dependencies:
      pend: 1.2.0

  fdir@6.5.0(picomatch@4.0.3):
    optionalDependencies:
      picomatch: 4.0.3

  fflate@0.8.2: {}

  figures@3.2.0:
    dependencies:
      escape-string-regexp: 1.0.5

  file-uri-to-path@1.0.0: {}

  filelist@1.0.4:
    dependencies:
      minimatch: 5.1.6

  finalhandler@2.1.0:
    dependencies:
      debug: 4.4.3
      encodeurl: 2.0.0
      escape-html: 1.0.3
      on-finished: 2.4.1
      parseurl: 1.3.3
      statuses: 2.0.2
    transitivePeerDependencies:
      - supports-color

  flat@5.0.2: {}

  flatted@3.3.3: {}

  follow-redirects@1.15.11: {}

  form-data@4.0.4:
    dependencies:
      asynckit: 0.4.0
      combined-stream: 1.0.8
      es-set-tostringtag: 2.1.0
      hasown: 2.0.2
      mime-types: 2.1.35

  forwarded@0.2.0: {}

  fresh@2.0.0: {}

  front-matter@4.0.2:
    dependencies:
      js-yaml: 3.14.1

  fs-constants@1.0.0: {}

  fsevents@2.3.3:
    optional: true

  function-bind@1.1.2: {}

  gensync@1.0.0-beta.2: {}

  get-caller-file@2.0.5: {}

  get-intrinsic@1.3.0:
    dependencies:
      call-bind-apply-helpers: 1.0.2
      es-define-property: 1.0.1
      es-errors: 1.3.0
      es-object-atoms: 1.1.1
      function-bind: 1.1.2
      get-proto: 1.0.1
      gopd: 1.2.0
      has-symbols: 1.1.0
      hasown: 2.0.2
      math-intrinsics: 1.1.0

  get-proto@1.0.1:
    dependencies:
      dunder-proto: 1.0.1
      es-object-atoms: 1.1.1

  get-stream@5.2.0:
    dependencies:
      pump: 3.0.3

  get-uri@6.0.5:
    dependencies:
      basic-ftp: 5.0.5
      data-uri-to-buffer: 6.0.2
      debug: 4.4.3
    transitivePeerDependencies:
      - supports-color

  github-from-package@0.0.0: {}

  gopd@1.2.0: {}

  has-flag@4.0.0: {}

  has-symbols@1.1.0: {}

  has-tostringtag@1.0.2:
    dependencies:
      has-symbols: 1.1.0

  hasown@2.0.2:
    dependencies:
      function-bind: 1.1.2

  he@1.2.0: {}

  html-encoding-sniffer@3.0.0:
    dependencies:
      whatwg-encoding: 2.0.0

  html-encoding-sniffer@4.0.0:
    dependencies:
      whatwg-encoding: 3.1.1

  html-escaper@2.0.2: {}

  http-errors@2.0.0:
    dependencies:
      depd: 2.0.0
      inherits: 2.0.4
      setprototypeof: 1.2.0
      statuses: 2.0.1
      toidentifier: 1.0.1

  http-proxy-agent@7.0.2:
    dependencies:
      agent-base: 7.1.4
      debug: 4.4.3
    transitivePeerDependencies:
      - supports-color

  http-proxy@1.18.1:
    dependencies:
      eventemitter3: 4.0.7
      follow-redirects: 1.15.11
      requires-port: 1.0.0
    transitivePeerDependencies:
      - debug

  http-server@14.1.1:
    dependencies:
      basic-auth: 2.0.1
      chalk: 4.1.2
      corser: 2.0.1
      he: 1.2.0
      html-encoding-sniffer: 3.0.0
      http-proxy: 1.18.1
      mime: 1.6.0
      minimist: 1.2.8
      opener: 1.5.2
      portfinder: 1.0.38
      secure-compare: 3.0.1
      union: 0.5.0
      url-join: 4.0.1
    transitivePeerDependencies:
      - debug
      - supports-color

  https-proxy-agent@7.0.6:
    dependencies:
      agent-base: 7.1.4
      debug: 4.4.3
    transitivePeerDependencies:
      - supports-color

  iconv-lite@0.6.3:
    dependencies:
      safer-buffer: 2.1.2

  iconv-lite@0.7.0:
    dependencies:
      safer-buffer: 2.1.2

  ieee754@1.2.1: {}

  ignore@5.3.2: {}

  ignore@7.0.5: {}

  import-fresh@3.3.1:
    dependencies:
      parent-module: 1.0.1
      resolve-from: 4.0.0

  inherits@2.0.4: {}

  ini@1.3.8: {}

  ip-address@10.1.0: {}

  ipaddr.js@1.9.1: {}

  is-arrayish@0.2.1: {}

  is-core-module@2.16.1:
    dependencies:
      hasown: 2.0.2

  is-docker@2.2.1: {}

  is-fullwidth-code-point@3.0.0: {}

  is-interactive@1.0.0: {}

  is-potential-custom-element-name@1.0.1: {}

  is-promise@4.0.0: {}

  is-unicode-supported@0.1.0: {}

  is-wsl@2.2.0:
    dependencies:
      is-docker: 2.2.1

  isexe@2.0.0: {}

  istanbul-lib-coverage@3.2.2: {}

  istanbul-lib-report@3.0.1:
    dependencies:
      istanbul-lib-coverage: 3.2.2
      make-dir: 4.0.0
      supports-color: 7.2.0

  istanbul-lib-source-maps@5.0.6:
    dependencies:
      '@jridgewell/trace-mapping': 0.3.31
      debug: 4.4.3
      istanbul-lib-coverage: 3.2.2
    transitivePeerDependencies:
      - supports-color

  istanbul-reports@3.2.0:
    dependencies:
      html-escaper: 2.0.2
      istanbul-lib-report: 3.0.1

  jake@10.9.4:
    dependencies:
      async: 3.2.6
      filelist: 1.0.4
      picocolors: 1.1.1

  jest-diff@30.2.0:
    dependencies:
      '@jest/diff-sequences': 30.0.1
      '@jest/get-type': 30.1.0
      chalk: 4.1.2
      pretty-format: 30.2.0

  jiti@2.6.1: {}

  js-tokens@4.0.0: {}

  js-tokens@9.0.1: {}

  js-yaml@3.14.1:
    dependencies:
      argparse: 1.0.10
      esprima: 4.0.1

  js-yaml@4.1.1:
    dependencies:
      argparse: 2.0.1

  jsdom@27.2.0:
    dependencies:
      '@acemir/cssom': 0.9.23
      '@asamuzakjp/dom-selector': 6.7.4
      cssstyle: 5.3.3
      data-urls: 6.0.0
      decimal.js: 10.6.0
      html-encoding-sniffer: 4.0.0
      http-proxy-agent: 7.0.2
      https-proxy-agent: 7.0.6
      is-potential-custom-element-name: 1.0.1
      parse5: 8.0.0
      saxes: 6.0.0
      symbol-tree: 3.2.4
      tough-cookie: 6.0.0
      w3c-xmlserializer: 5.0.0
      webidl-conversions: 8.0.0
      whatwg-encoding: 3.1.1
      whatwg-mimetype: 4.0.0
      whatwg-url: 15.1.0
      ws: 8.18.3
      xml-name-validator: 5.0.0
    transitivePeerDependencies:
      - bufferutil
      - supports-color
      - utf-8-validate

  jsesc@3.1.0: {}

  json-parse-even-better-errors@2.3.1: {}

  json-schema-traverse@1.0.0: {}

  json5@2.2.3: {}

  jsonc-parser@3.2.0: {}

  lines-and-columns@1.2.4: {}

  lines-and-columns@2.0.3: {}

  lodash.debounce@4.0.8: {}

  log-symbols@4.1.0:
    dependencies:
      chalk: 4.1.2
      is-unicode-supported: 0.1.0

  lru-cache@11.2.2: {}

  lru-cache@5.1.1:
    dependencies:
      yallist: 3.1.1

  lru-cache@7.18.3: {}

  magic-string@0.30.21:
    dependencies:
      '@jridgewell/sourcemap-codec': 1.5.5

  magicast@0.5.1:
    dependencies:
      '@babel/parser': 7.28.5
      '@babel/types': 7.28.5
      source-map-js: 1.2.1

  make-dir@4.0.0:
    dependencies:
      semver: 7.7.3

  math-intrinsics@1.1.0: {}

  mdn-data@2.12.2: {}

  media-typer@1.1.0: {}

  merge-descriptors@2.0.0: {}

  mime-db@1.52.0: {}

  mime-db@1.54.0: {}

  mime-types@2.1.35:
    dependencies:
      mime-db: 1.52.0

  mime-types@3.0.1:
    dependencies:
      mime-db: 1.54.0

  mime@1.6.0: {}

  mimic-fn@2.1.0: {}

  mimic-response@3.1.0: {}

  minimatch@5.1.6:
    dependencies:
      brace-expansion: 2.0.2

  minimatch@9.0.3:
    dependencies:
      brace-expansion: 2.0.2

  minimist@1.2.8: {}

  mitt@3.0.1: {}

  mkdirp-classic@0.5.3: {}

  mrmime@2.0.1: {}

  ms@2.1.3: {}

  nanoid@3.3.11: {}

  napi-build-utils@2.0.0: {}

  negotiator@1.0.0: {}

  netmask@2.0.2: {}

  node-abi@3.83.0:
    dependencies:
      semver: 7.7.3

  node-machine-id@1.1.12: {}

  node-releases@2.0.27: {}

  npm-run-path@4.0.1:
    dependencies:
      path-key: 3.1.1

  nx@22.0.3:
    dependencies:
      '@napi-rs/wasm-runtime': 0.2.4
      '@yarnpkg/lockfile': 1.1.0
      '@yarnpkg/parsers': 3.0.2
      '@zkochan/js-yaml': 0.0.7
      axios: 1.13.2
      chalk: 4.1.2
      cli-cursor: 3.1.0
      cli-spinners: 2.6.1
      cliui: 8.0.1
      dotenv: 16.4.7
      dotenv-expand: 11.0.7
      enquirer: 2.3.6
      figures: 3.2.0
      flat: 5.0.2
      front-matter: 4.0.2
      ignore: 7.0.5
      jest-diff: 30.2.0
      jsonc-parser: 3.2.0
      lines-and-columns: 2.0.3
      minimatch: 9.0.3
      node-machine-id: 1.1.12
      npm-run-path: 4.0.1
      open: 8.4.2
      ora: 5.3.0
      resolve.exports: 2.0.3
      semver: 7.7.3
      string-width: 4.2.3
      tar-stream: 2.2.0
      tmp: 0.2.5
      tree-kill: 1.2.2
      tsconfig-paths: 4.2.0
      tslib: 2.8.1
      yaml: 2.8.1
      yargs: 17.7.2
      yargs-parser: 21.1.1
    optionalDependencies:
      '@nx/nx-darwin-arm64': 22.0.3
      '@nx/nx-darwin-x64': 22.0.3
      '@nx/nx-freebsd-x64': 22.0.3
      '@nx/nx-linux-arm-gnueabihf': 22.0.3
      '@nx/nx-linux-arm64-gnu': 22.0.3
      '@nx/nx-linux-arm64-musl': 22.0.3
      '@nx/nx-linux-x64-gnu': 22.0.3
      '@nx/nx-linux-x64-musl': 22.0.3
      '@nx/nx-win32-arm64-msvc': 22.0.3
      '@nx/nx-win32-x64-msvc': 22.0.3
    transitivePeerDependencies:
      - debug

  object-assign@4.1.1: {}

  object-inspect@1.13.4: {}

  on-finished@2.4.1:
    dependencies:
      ee-first: 1.1.1

  once@1.4.0:
    dependencies:
      wrappy: 1.0.2

  onetime@5.1.2:
    dependencies:
      mimic-fn: 2.1.0

  open@8.4.2:
    dependencies:
      define-lazy-prop: 2.0.0
      is-docker: 2.2.1
      is-wsl: 2.2.0

  opener@1.5.2: {}

  ora@5.3.0:
    dependencies:
      bl: 4.1.0
      chalk: 4.1.2
      cli-cursor: 3.1.0
      cli-spinners: 2.6.1
      is-interactive: 1.0.0
      log-symbols: 4.1.0
      strip-ansi: 6.0.1
      wcwidth: 1.0.1

  pac-proxy-agent@7.2.0:
    dependencies:
      '@tootallnate/quickjs-emscripten': 0.23.0
      agent-base: 7.1.4
      debug: 4.4.3
      get-uri: 6.0.5
      http-proxy-agent: 7.0.2
      https-proxy-agent: 7.0.6
      pac-resolver: 7.0.1
      socks-proxy-agent: 8.0.5
    transitivePeerDependencies:
      - supports-color

  pac-resolver@7.0.1:
    dependencies:
      degenerator: 5.0.1
      netmask: 2.0.2

  parent-module@1.0.1:
    dependencies:
      callsites: 3.1.0

  parse-json@5.2.0:
    dependencies:
      '@babel/code-frame': 7.27.1
      error-ex: 1.3.4
      json-parse-even-better-errors: 2.3.1
      lines-and-columns: 1.2.4

  parse5@7.3.0:
    dependencies:
      entities: 6.0.1

  parse5@8.0.0:
    dependencies:
      entities: 6.0.1

  parseurl@1.3.3: {}

  path-key@3.1.1: {}

  path-parse@1.0.7: {}

  path-to-regexp@8.3.0: {}

  path-type@4.0.0: {}

  pathe@2.0.3: {}

  pend@1.2.0: {}

  picocolors@1.1.1: {}

  picomatch@4.0.2: {}

  picomatch@4.0.3: {}

  pkce-challenge@5.0.0: {}

  portfinder@1.0.38:
    dependencies:
      async: 3.2.6
      debug: 4.4.3
    transitivePeerDependencies:
      - supports-color

  postcss@8.5.6:
    dependencies:
      nanoid: 3.3.11
      picocolors: 1.1.1
      source-map-js: 1.2.1

  prebuild-install@7.1.3:
    dependencies:
      detect-libc: 2.1.2
      expand-template: 2.0.3
      github-from-package: 0.0.0
      minimist: 1.2.8
      mkdirp-classic: 0.5.3
      napi-build-utils: 2.0.0
      node-abi: 3.83.0
      pump: 3.0.3
      rc: 1.2.8
      simple-get: 4.0.1
      tar-fs: 2.1.4
      tunnel-agent: 0.6.0

  pretty-format@30.2.0:
    dependencies:
      '@jest/schemas': 30.0.5
      ansi-styles: 5.2.0
      react-is: 18.3.1

  progress@2.0.3: {}

  proxy-addr@2.0.7:
    dependencies:
      forwarded: 0.2.0
      ipaddr.js: 1.9.1

  proxy-agent@6.5.0:
    dependencies:
      agent-base: 7.1.4
      debug: 4.4.3
      http-proxy-agent: 7.0.2
      https-proxy-agent: 7.0.6
      lru-cache: 7.18.3
      pac-proxy-agent: 7.2.0
      proxy-from-env: 1.1.0
      socks-proxy-agent: 8.0.5
    transitivePeerDependencies:
      - supports-color

  proxy-from-env@1.1.0: {}

  pump@3.0.3:
    dependencies:
      end-of-stream: 1.4.5
      once: 1.4.0

  punycode@2.3.1: {}

  puppeteer-core@24.30.0:
    dependencies:
      '@puppeteer/browsers': 2.10.13
      chromium-bidi: 11.0.0(devtools-protocol@0.0.1521046)
      debug: 4.4.3
      devtools-protocol: 0.0.1521046
      typed-query-selector: 2.12.0
      webdriver-bidi-protocol: 0.3.8
      ws: 8.18.3
    transitivePeerDependencies:
      - bare-abort-controller
      - bare-buffer
      - bufferutil
      - react-native-b4a
      - supports-color
      - utf-8-validate

  puppeteer@24.30.0(typescript@5.9.3):
    dependencies:
      '@puppeteer/browsers': 2.10.13
      chromium-bidi: 11.0.0(devtools-protocol@0.0.1521046)
      cosmiconfig: 9.0.0(typescript@5.9.3)
      devtools-protocol: 0.0.1521046
      puppeteer-core: 24.30.0
      typed-query-selector: 2.12.0
    transitivePeerDependencies:
      - bare-abort-controller
      - bare-buffer
      - bufferutil
      - react-native-b4a
      - supports-color
      - typescript
      - utf-8-validate

  qs@6.14.0:
    dependencies:
      side-channel: 1.1.0

  range-parser@1.2.1: {}

  raw-body@3.0.1:
    dependencies:
      bytes: 3.1.2
      http-errors: 2.0.0
      iconv-lite: 0.7.0
      unpipe: 1.0.0

  rc@1.2.8:
    dependencies:
      deep-extend: 0.6.0
      ini: 1.3.8
      minimist: 1.2.8
      strip-json-comments: 2.0.1

  react-is@18.3.1: {}

  readable-stream@3.6.2:
    dependencies:
      inherits: 2.0.4
      string_decoder: 1.3.0
      util-deprecate: 1.0.2

  regenerate-unicode-properties@10.2.2:
    dependencies:
      regenerate: 1.4.2

  regenerate@1.4.2: {}

  regexpu-core@6.4.0:
    dependencies:
      regenerate: 1.4.2
      regenerate-unicode-properties: 10.2.2
      regjsgen: 0.8.0
      regjsparser: 0.13.0
      unicode-match-property-ecmascript: 2.0.0
      unicode-match-property-value-ecmascript: 2.2.1

  regjsgen@0.8.0: {}

  regjsparser@0.13.0:
    dependencies:
      jsesc: 3.1.0

  require-directory@2.1.1: {}

  require-from-string@2.0.2: {}

  requires-port@1.0.0: {}

  resolve-from@4.0.0: {}

  resolve.exports@2.0.3: {}

  resolve@1.22.11:
    dependencies:
      is-core-module: 2.16.1
      path-parse: 1.0.7
      supports-preserve-symlinks-flag: 1.0.0

  restore-cursor@3.1.0:
    dependencies:
      onetime: 5.1.2
      signal-exit: 3.0.7

  rollup@4.53.2:
    dependencies:
      '@types/estree': 1.0.8
    optionalDependencies:
      '@rollup/rollup-android-arm-eabi': 4.53.2
      '@rollup/rollup-android-arm64': 4.53.2
      '@rollup/rollup-darwin-arm64': 4.53.2
      '@rollup/rollup-darwin-x64': 4.53.2
      '@rollup/rollup-freebsd-arm64': 4.53.2
      '@rollup/rollup-freebsd-x64': 4.53.2
      '@rollup/rollup-linux-arm-gnueabihf': 4.53.2
      '@rollup/rollup-linux-arm-musleabihf': 4.53.2
      '@rollup/rollup-linux-arm64-gnu': 4.53.2
      '@rollup/rollup-linux-arm64-musl': 4.53.2
      '@rollup/rollup-linux-loong64-gnu': 4.53.2
      '@rollup/rollup-linux-ppc64-gnu': 4.53.2
      '@rollup/rollup-linux-riscv64-gnu': 4.53.2
      '@rollup/rollup-linux-riscv64-musl': 4.53.2
      '@rollup/rollup-linux-s390x-gnu': 4.53.2
      '@rollup/rollup-linux-x64-gnu': 4.53.2
      '@rollup/rollup-linux-x64-musl': 4.53.2
      '@rollup/rollup-openharmony-arm64': 4.53.2
      '@rollup/rollup-win32-arm64-msvc': 4.53.2
      '@rollup/rollup-win32-ia32-msvc': 4.53.2
      '@rollup/rollup-win32-x64-gnu': 4.53.2
      '@rollup/rollup-win32-x64-msvc': 4.53.2
      fsevents: 2.3.3

  router@2.2.0:
    dependencies:
      debug: 4.4.3
      depd: 2.0.0
      is-promise: 4.0.0
      parseurl: 1.3.3
      path-to-regexp: 8.3.0
    transitivePeerDependencies:
      - supports-color

  safe-buffer@5.1.2: {}

  safe-buffer@5.2.1: {}

  safer-buffer@2.1.2: {}

  saxes@6.0.0:
    dependencies:
      xmlchars: 2.2.0

  secure-compare@3.0.1: {}

  semver@6.3.1: {}

  semver@7.7.3: {}

  send@1.2.0:
    dependencies:
      debug: 4.4.3
      encodeurl: 2.0.0
      escape-html: 1.0.3
      etag: 1.8.1
      fresh: 2.0.0
      http-errors: 2.0.0
      mime-types: 3.0.1
      ms: 2.1.3
      on-finished: 2.4.1
      range-parser: 1.2.1
      statuses: 2.0.2
    transitivePeerDependencies:
      - supports-color

  serve-static@2.2.0:
    dependencies:
      encodeurl: 2.0.0
      escape-html: 1.0.3
      parseurl: 1.3.3
      send: 1.2.0
    transitivePeerDependencies:
      - supports-color

  setprototypeof@1.2.0: {}

  shebang-command@2.0.0:
    dependencies:
      shebang-regex: 3.0.0

  shebang-regex@3.0.0: {}

  side-channel-list@1.0.0:
    dependencies:
      es-errors: 1.3.0
      object-inspect: 1.13.4

  side-channel-map@1.0.1:
    dependencies:
      call-bound: 1.0.4
      es-errors: 1.3.0
      get-intrinsic: 1.3.0
      object-inspect: 1.13.4

  side-channel-weakmap@1.0.2:
    dependencies:
      call-bound: 1.0.4
      es-errors: 1.3.0
      get-intrinsic: 1.3.0
      object-inspect: 1.13.4
      side-channel-map: 1.0.1

  side-channel@1.1.0:
    dependencies:
      es-errors: 1.3.0
      object-inspect: 1.13.4
      side-channel-list: 1.0.0
      side-channel-map: 1.0.1
      side-channel-weakmap: 1.0.2

  siginfo@2.0.0: {}

  signal-exit@3.0.7: {}

  simple-concat@1.0.1: {}

  simple-get@4.0.1:
    dependencies:
      decompress-response: 6.0.0
      once: 1.4.0
      simple-concat: 1.0.1

  sirv@3.0.2:
    dependencies:
      '@polka/url': 1.0.0-next.29
      mrmime: 2.0.1
      totalist: 3.0.1

  smart-buffer@4.2.0: {}

  socks-proxy-agent@8.0.5:
    dependencies:
      agent-base: 7.1.4
      debug: 4.4.3
      socks: 2.8.7
    transitivePeerDependencies:
      - supports-color

  socks@2.8.7:
    dependencies:
      ip-address: 10.1.0
      smart-buffer: 4.2.0

  source-map-js@1.2.1: {}

  source-map-support@0.5.19:
    dependencies:
      buffer-from: 1.1.2
      source-map: 0.6.1

  source-map@0.6.1: {}

  sprintf-js@1.0.3: {}

  stackback@0.0.2: {}

  statuses@2.0.1: {}

  statuses@2.0.2: {}

  std-env@3.10.0: {}

  streamx@2.23.0:
    dependencies:
      events-universal: 1.0.1
      fast-fifo: 1.3.2
      text-decoder: 1.2.3
    transitivePeerDependencies:
      - bare-abort-controller
      - react-native-b4a

  string-width@4.2.3:
    dependencies:
      emoji-regex: 8.0.0
      is-fullwidth-code-point: 3.0.0
      strip-ansi: 6.0.1

  string_decoder@1.3.0:
    dependencies:
      safe-buffer: 5.2.1

  strip-ansi@6.0.1:
    dependencies:
      ansi-regex: 5.0.1

  strip-bom@3.0.0: {}

  strip-json-comments@2.0.1: {}

  supports-color@7.2.0:
    dependencies:
      has-flag: 4.0.0

  supports-preserve-symlinks-flag@1.0.0: {}

  symbol-tree@3.2.4: {}

  tar-fs@2.1.4:
    dependencies:
      chownr: 1.1.4
      mkdirp-classic: 0.5.3
      pump: 3.0.3
      tar-stream: 2.2.0

  tar-fs@3.1.1:
    dependencies:
      pump: 3.0.3
      tar-stream: 3.1.7
    optionalDependencies:
      bare-fs: 4.5.1
      bare-path: 3.0.0
    transitivePeerDependencies:
      - bare-abort-controller
      - bare-buffer
      - react-native-b4a

  tar-stream@2.2.0:
    dependencies:
      bl: 4.1.0
      end-of-stream: 1.4.5
      fs-constants: 1.0.0
      inherits: 2.0.4
      readable-stream: 3.6.2

  tar-stream@3.1.7:
    dependencies:
      b4a: 1.7.3
      fast-fifo: 1.3.2
      streamx: 2.23.0
    transitivePeerDependencies:
      - bare-abort-controller
      - react-native-b4a

  text-decoder@1.2.3:
    dependencies:
      b4a: 1.7.3
    transitivePeerDependencies:
      - react-native-b4a

  tinybench@2.9.0: {}

  tinyexec@0.3.2: {}

  tinyglobby@0.2.15:
    dependencies:
      fdir: 6.5.0(picomatch@4.0.3)
      picomatch: 4.0.3

  tinyrainbow@3.0.3: {}

  tldts-core@7.0.17: {}

  tldts@7.0.17:
    dependencies:
      tldts-core: 7.0.17

  tmp@0.2.5: {}

  toidentifier@1.0.1: {}

  totalist@3.0.1: {}

  tough-cookie@6.0.0:
    dependencies:
      tldts: 7.0.17

  tr46@6.0.0:
    dependencies:
      punycode: 2.3.1

  tree-kill@1.2.2: {}

  tsconfig-paths@4.2.0:
    dependencies:
      json5: 2.2.3
      minimist: 1.2.8
      strip-bom: 3.0.0

  tslib@2.8.1: {}

  tunnel-agent@0.6.0:
    dependencies:
      safe-buffer: 5.2.1

  type-is@2.0.1:
    dependencies:
      content-type: 1.0.5
      media-typer: 1.1.0
      mime-types: 3.0.1

  typed-query-selector@2.12.0: {}

  typescript@5.9.3: {}

  undici-types@7.16.0: {}

  unicode-canonical-property-names-ecmascript@2.0.1: {}

  unicode-match-property-ecmascript@2.0.0:
    dependencies:
      unicode-canonical-property-names-ecmascript: 2.0.1
      unicode-property-aliases-ecmascript: 2.2.0

  unicode-match-property-value-ecmascript@2.2.1: {}

  unicode-property-aliases-ecmascript@2.2.0: {}

  union@0.5.0:
    dependencies:
      qs: 6.14.0

  unpipe@1.0.0: {}

  update-browserslist-db@1.1.4(browserslist@4.28.0):
    dependencies:
      browserslist: 4.28.0
      escalade: 3.2.0
      picocolors: 1.1.1

  url-join@4.0.1: {}

  util-deprecate@1.0.2: {}

  vary@1.1.2: {}

  vite@7.2.2(@types/node@24.10.0)(jiti@2.6.1)(yaml@2.8.1):
    dependencies:
      esbuild: 0.25.12
      fdir: 6.5.0(picomatch@4.0.3)
      picomatch: 4.0.3
      postcss: 8.5.6
      rollup: 4.53.2
      tinyglobby: 0.2.15
    optionalDependencies:
      '@types/node': 24.10.0
      fsevents: 2.3.3
      jiti: 2.6.1
      yaml: 2.8.1

<<<<<<< HEAD
  vitest@4.0.4(@types/node@24.9.2)(@vitest/ui@4.0.4)(jiti@2.6.1)(jsdom@27.2.0)(yaml@2.8.1):
=======
  vitest@4.0.8(@types/node@24.10.0)(@vitest/ui@4.0.8)(jiti@2.6.1)(jsdom@27.0.1(postcss@8.5.6))(yaml@2.8.1):
>>>>>>> 6955c6e3
    dependencies:
      '@vitest/expect': 4.0.8
      '@vitest/mocker': 4.0.8(vite@7.2.2(@types/node@24.10.0)(jiti@2.6.1)(yaml@2.8.1))
      '@vitest/pretty-format': 4.0.8
      '@vitest/runner': 4.0.8
      '@vitest/snapshot': 4.0.8
      '@vitest/spy': 4.0.8
      '@vitest/utils': 4.0.8
      debug: 4.4.3
      es-module-lexer: 1.7.0
      expect-type: 1.2.2
      magic-string: 0.30.21
      pathe: 2.0.3
      picomatch: 4.0.3
      std-env: 3.10.0
      tinybench: 2.9.0
      tinyexec: 0.3.2
      tinyglobby: 0.2.15
      tinyrainbow: 3.0.3
      vite: 7.2.2(@types/node@24.10.0)(jiti@2.6.1)(yaml@2.8.1)
      why-is-node-running: 2.3.0
    optionalDependencies:
<<<<<<< HEAD
      '@types/node': 24.9.2
      '@vitest/ui': 4.0.4(vitest@4.0.4)
      jsdom: 27.2.0
=======
      '@types/node': 24.10.0
      '@vitest/ui': 4.0.8(vitest@4.0.8)
      jsdom: 27.0.1(postcss@8.5.6)
>>>>>>> 6955c6e3
    transitivePeerDependencies:
      - jiti
      - less
      - lightningcss
      - msw
      - sass
      - sass-embedded
      - stylus
      - sugarss
      - supports-color
      - terser
      - tsx
      - yaml

  w3c-xmlserializer@5.0.0:
    dependencies:
      xml-name-validator: 5.0.0

  wcwidth@1.0.1:
    dependencies:
      defaults: 1.0.4

  webdriver-bidi-protocol@0.3.8: {}

  webidl-conversions@8.0.0: {}

  whatwg-encoding@2.0.0:
    dependencies:
      iconv-lite: 0.6.3

  whatwg-encoding@3.1.1:
    dependencies:
      iconv-lite: 0.6.3

  whatwg-mimetype@4.0.0: {}

  whatwg-url@15.1.0:
    dependencies:
      tr46: 6.0.0
      webidl-conversions: 8.0.0

  which@2.0.2:
    dependencies:
      isexe: 2.0.0

  why-is-node-running@2.3.0:
    dependencies:
      siginfo: 2.0.0
      stackback: 0.0.2

  wrap-ansi@7.0.0:
    dependencies:
      ansi-styles: 4.3.0
      string-width: 4.2.3
      strip-ansi: 6.0.1

  wrappy@1.0.2: {}

  ws@8.18.3: {}

  xml-name-validator@5.0.0: {}

  xmlchars@2.2.0: {}

  y18n@5.0.8: {}

  yallist@3.1.1: {}

  yaml@1.10.2: {}

  yaml@2.8.1: {}

  yargs-parser@21.1.1: {}

  yargs@17.7.2:
    dependencies:
      cliui: 8.0.1
      escalade: 3.2.0
      get-caller-file: 2.0.5
      require-directory: 2.1.1
      string-width: 4.2.3
      y18n: 5.0.8
      yargs-parser: 21.1.1

  yauzl@2.10.0:
    dependencies:
      buffer-crc32: 0.2.13
      fd-slicer: 1.1.0

  zod-to-json-schema@3.24.6(zod@3.25.76):
    dependencies:
      zod: 3.25.76

  zod@3.25.76: {}

  zod@4.1.12: {}<|MERGE_RESOLUTION|>--- conflicted
+++ resolved
@@ -13,11 +13,7 @@
         version: 2.3.5
       '@biomejs/monorepo':
         specifier: github:biomejs/biome
-<<<<<<< HEAD
-        version: https://codeload.github.com/biomejs/biome/tar.gz/1fdcaf0336a92cde9becbf8cba502ac0091b2b1d
-=======
         version: https://codeload.github.com/biomejs/biome/tar.gz/1a2d1af3604f36703da298017fd3cacf14e118a5
->>>>>>> 6955c6e3
       '@modelcontextprotocol/sdk':
         specifier: 1.22.0
         version: 1.22.0
@@ -86,13 +82,8 @@
         specifier: 7.2.2
         version: 7.2.2(@types/node@24.10.0)(jiti@2.6.1)(yaml@2.8.1)
       vitest:
-<<<<<<< HEAD
-        specifier: 4.0.4
-        version: 4.0.4(@types/node@24.9.2)(@vitest/ui@4.0.4)(jiti@2.6.1)(jsdom@27.2.0)(yaml@2.8.1)
-=======
         specifier: 4.0.8
         version: 4.0.8(@types/node@24.10.0)(@vitest/ui@4.0.8)(jiti@2.6.1)(jsdom@27.0.1(postcss@8.5.6))(yaml@2.8.1)
->>>>>>> 6955c6e3
 
 packages:
 
@@ -660,24 +651,14 @@
     cpu: [arm64]
     os: [darwin]
 
-<<<<<<< HEAD
-  '@biomejs/cli-darwin-arm64@2.3.5':
-    resolution: {integrity: sha512-fLdTur8cJU33HxHUUsii3GLx/TR0BsfQx8FkeqIiW33cGMtUD56fAtrh+2Fx1uhiCsVZlFh6iLKUU3pniZREQw==}
-=======
   '@biomejs/cli-darwin-arm64@2.3.4':
     resolution: {integrity: sha512-w40GvlNzLaqmuWYiDU6Ys9FNhJiclngKqcGld3iJIiy2bpJ0Q+8n3haiaC81uTPY/NA0d8Q/I3Z9+ajc14102Q==}
->>>>>>> 6955c6e3
     engines: {node: '>=14.21.3'}
     cpu: [arm64]
     os: [darwin]
 
-<<<<<<< HEAD
-  '@biomejs/cli-darwin-x64@2.3.2':
-    resolution: {integrity: sha512-jNMnfwHT4N3wi+ypRfMTjLGnDmKYGzxVr1EYAPBcauRcDnICFXN81wD6wxJcSUrLynoyyYCdfW6vJHS/IAoTDA==}
-=======
   '@biomejs/cli-darwin-x64@2.3.4':
     resolution: {integrity: sha512-3s7TLVtjJ7ni1xADXsS7x7GMUrLBZXg8SemXc3T0XLslzvqKj/dq1xGeBQ+pOWQzng9MaozfacIHdK2UlJ3jGA==}
->>>>>>> 6955c6e3
     engines: {node: '>=14.21.3'}
     cpu: [x64]
     os: [darwin]
@@ -718,13 +699,8 @@
     cpu: [x64]
     os: [win32]
 
-<<<<<<< HEAD
-  '@biomejs/monorepo@https://codeload.github.com/biomejs/biome/tar.gz/1fdcaf0336a92cde9becbf8cba502ac0091b2b1d':
-    resolution: {tarball: https://codeload.github.com/biomejs/biome/tar.gz/1fdcaf0336a92cde9becbf8cba502ac0091b2b1d}
-=======
   '@biomejs/monorepo@https://codeload.github.com/biomejs/biome/tar.gz/1a2d1af3604f36703da298017fd3cacf14e118a5':
     resolution: {tarball: https://codeload.github.com/biomejs/biome/tar.gz/1a2d1af3604f36703da298017fd3cacf14e118a5}
->>>>>>> 6955c6e3
     version: 0.0.0
     engines: {pnpm: 10.19.0}
 
@@ -1420,13 +1396,8 @@
   base64-js@1.5.1:
     resolution: {integrity: sha512-AKpaYlHn8t4SVbOHCy+b5+KKgvR4vrsD8vbvrbiQJps7fKDTkjkDry6ji0rUJjC0kzbNePLwzxq8iypo41qeWA==}
 
-<<<<<<< HEAD
-  baseline-browser-mapping@2.8.28:
-    resolution: {integrity: sha512-gYjt7OIqdM0PcttNYP2aVrr2G0bMALkBaoehD4BuRGjAOtipg0b6wHg1yNL+s5zSnLZZrGHOw4IrND8CD+3oIQ==}
-=======
   baseline-browser-mapping@2.8.25:
     resolution: {integrity: sha512-2NovHVesVF5TXefsGX1yzx1xgr7+m9JQenvz6FQY3qd+YXkKkYiv+vTCc7OriP9mcDZpTC5mAOYN4ocd29+erA==}
->>>>>>> 6955c6e3
     hasBin: true
 
   basic-auth@2.0.1:
@@ -1671,13 +1642,8 @@
     engines: {node: '>=0.10.0'}
     hasBin: true
 
-<<<<<<< HEAD
-  electron-to-chromium@1.5.250:
-    resolution: {integrity: sha512-/5UMj9IiGDMOFBnN4i7/Ry5onJrAGSbOGo3s9FEKmwobGq6xw832ccET0CE3CkkMBZ8GJSlUIesZofpyurqDXw==}
-=======
   electron-to-chromium@1.5.249:
     resolution: {integrity: sha512-5vcfL3BBe++qZ5kuFhD/p8WOM1N9m3nwvJPULJx+4xf2usSlZFJ0qoNYO2fOX4hi3ocuDcmDobtA+5SFr4OmBg==}
->>>>>>> 6955c6e3
 
   emoji-regex@8.0.0:
     resolution: {integrity: sha512-MSjYzcWNOA0ewAHpz0MxpYFvwg6yjy1NG3xteoqz644VCo/RPgnr1/GGt+ic3iJTzQ8Eu3TdM14SawnVUmGE6A==}
@@ -3705,11 +3671,7 @@
   '@biomejs/cli-win32-x64@2.3.4':
     optional: true
 
-<<<<<<< HEAD
-  '@biomejs/monorepo@https://codeload.github.com/biomejs/biome/tar.gz/1fdcaf0336a92cde9becbf8cba502ac0091b2b1d': {}
-=======
   '@biomejs/monorepo@https://codeload.github.com/biomejs/biome/tar.gz/1a2d1af3604f36703da298017fd3cacf14e118a5': {}
->>>>>>> 6955c6e3
 
   '@csstools/color-helpers@5.1.0': {}
 
@@ -3965,13 +3927,8 @@
       semver: 7.7.3
       tsconfig-paths: 4.2.0
       tslib: 2.8.1
-<<<<<<< HEAD
-      vite: 7.1.12(@types/node@24.9.2)(jiti@2.6.1)(yaml@2.8.1)
-      vitest: 4.0.4(@types/node@24.9.2)(@vitest/ui@4.0.4)(jiti@2.6.1)(jsdom@27.2.0)(yaml@2.8.1)
-=======
       vite: 7.2.2(@types/node@24.10.0)(jiti@2.6.1)(yaml@2.8.1)
       vitest: 4.0.8(@types/node@24.10.0)(@vitest/ui@4.0.8)(jiti@2.6.1)(jsdom@27.0.1(postcss@8.5.6))(yaml@2.8.1)
->>>>>>> 6955c6e3
     transitivePeerDependencies:
       - '@babel/traverse'
       - '@swc-node/register'
@@ -4168,11 +4125,7 @@
       magicast: 0.5.1
       std-env: 3.10.0
       tinyrainbow: 3.0.3
-<<<<<<< HEAD
-      vitest: 4.0.4(@types/node@24.9.2)(@vitest/ui@4.0.4)(jiti@2.6.1)(jsdom@27.2.0)(yaml@2.8.1)
-=======
       vitest: 4.0.8(@types/node@24.10.0)(@vitest/ui@4.0.8)(jiti@2.6.1)(jsdom@27.0.1(postcss@8.5.6))(yaml@2.8.1)
->>>>>>> 6955c6e3
     transitivePeerDependencies:
       - supports-color
 
@@ -4180,15 +4133,9 @@
     dependencies:
       '@standard-schema/spec': 1.0.0
       '@types/chai': 5.2.3
-<<<<<<< HEAD
-      '@vitest/spy': 4.0.4
-      '@vitest/utils': 4.0.4
-      chai: 6.2.1
-=======
       '@vitest/spy': 4.0.8
       '@vitest/utils': 4.0.8
       chai: 6.2.0
->>>>>>> 6955c6e3
       tinyrainbow: 3.0.3
 
   '@vitest/mocker@4.0.8(vite@7.2.2(@types/node@24.10.0)(jiti@2.6.1)(yaml@2.8.1))':
@@ -4225,11 +4172,7 @@
       sirv: 3.0.2
       tinyglobby: 0.2.15
       tinyrainbow: 3.0.3
-<<<<<<< HEAD
-      vitest: 4.0.4(@types/node@24.9.2)(@vitest/ui@4.0.4)(jiti@2.6.1)(jsdom@27.2.0)(yaml@2.8.1)
-=======
       vitest: 4.0.8(@types/node@24.10.0)(@vitest/ui@4.0.8)(jiti@2.6.1)(jsdom@27.0.1(postcss@8.5.6))(yaml@2.8.1)
->>>>>>> 6955c6e3
 
   '@vitest/utils@4.0.8':
     dependencies:
@@ -4396,11 +4339,7 @@
 
   base64-js@1.5.1: {}
 
-<<<<<<< HEAD
-  baseline-browser-mapping@2.8.28: {}
-=======
   baseline-browser-mapping@2.8.25: {}
->>>>>>> 6955c6e3
 
   basic-auth@2.0.1:
     dependencies:
@@ -4447,15 +4386,9 @@
 
   browserslist@4.28.0:
     dependencies:
-<<<<<<< HEAD
-      baseline-browser-mapping: 2.8.28
-      caniuse-lite: 1.0.30001754
-      electron-to-chromium: 1.5.250
-=======
       baseline-browser-mapping: 2.8.25
       caniuse-lite: 1.0.30001754
       electron-to-chromium: 1.5.249
->>>>>>> 6955c6e3
       node-releases: 2.0.27
       update-browserslist-db: 1.1.4(browserslist@4.28.0)
 
@@ -4649,11 +4582,7 @@
     dependencies:
       jake: 10.9.4
 
-<<<<<<< HEAD
-  electron-to-chromium@1.5.250: {}
-=======
   electron-to-chromium@1.5.249: {}
->>>>>>> 6955c6e3
 
   emoji-regex@8.0.0: {}
 
@@ -5882,11 +5811,7 @@
       jiti: 2.6.1
       yaml: 2.8.1
 
-<<<<<<< HEAD
-  vitest@4.0.4(@types/node@24.9.2)(@vitest/ui@4.0.4)(jiti@2.6.1)(jsdom@27.2.0)(yaml@2.8.1):
-=======
   vitest@4.0.8(@types/node@24.10.0)(@vitest/ui@4.0.8)(jiti@2.6.1)(jsdom@27.0.1(postcss@8.5.6))(yaml@2.8.1):
->>>>>>> 6955c6e3
     dependencies:
       '@vitest/expect': 4.0.8
       '@vitest/mocker': 4.0.8(vite@7.2.2(@types/node@24.10.0)(jiti@2.6.1)(yaml@2.8.1))
@@ -5909,15 +5834,9 @@
       vite: 7.2.2(@types/node@24.10.0)(jiti@2.6.1)(yaml@2.8.1)
       why-is-node-running: 2.3.0
     optionalDependencies:
-<<<<<<< HEAD
-      '@types/node': 24.9.2
-      '@vitest/ui': 4.0.4(vitest@4.0.4)
-      jsdom: 27.2.0
-=======
       '@types/node': 24.10.0
       '@vitest/ui': 4.0.8(vitest@4.0.8)
       jsdom: 27.0.1(postcss@8.5.6)
->>>>>>> 6955c6e3
     transitivePeerDependencies:
       - jiti
       - less
